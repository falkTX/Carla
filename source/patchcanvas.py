#!/usr/bin/env python3
# -*- coding: utf-8 -*-

# PatchBay Canvas engine using QGraphicsView/Scene
# Copyright (C) 2010-2014 Filipe Coelho <falktx@falktx.com>
#
# This program is free software; you can redistribute it and/or
# modify it under the terms of the GNU General Public License as
# published by the Free Software Foundation; either version 2 of
# the License, or any later version.
#
# This program is distributed in the hope that it will be useful,
# but WITHOUT ANY WARRANTY; without even the implied warranty of
# MERCHANTABILITY or FITNESS FOR A PARTICULAR PURPOSE. See the
# GNU General Public License for more details.
#
# For a full copy of the GNU General Public License see the doc/GPL.txt file.

# ------------------------------------------------------------------------------------------------------------
# Imports (Config)

from carla_config import *

# ------------------------------------------------------------------------------------------------------------
# Imports (Global)

from math import floor

if config_UseQt5:
    from PyQt5.QtCore import pyqtSignal, pyqtSlot, qCritical, qFatal, qWarning, Qt, QObject
    from PyQt5.QtCore import QAbstractAnimation, QLineF, QPointF, QRectF, QSizeF, QSettings, QTimer
    from PyQt5.QtGui import QColor, QLinearGradient, QPen, QPolygonF, QPainter, QPainterPath
    from PyQt5.QtGui import QCursor, QFont, QFontMetrics
    from PyQt5.QtSvg import QGraphicsSvgItem, QSvgRenderer
    from PyQt5.QtWidgets import QGraphicsScene, QGraphicsItem, QGraphicsLineItem, QGraphicsPathItem
    from PyQt5.QtWidgets import QGraphicsColorizeEffect, QGraphicsDropShadowEffect, QMenu
else:
    from PyQt4.QtCore import pyqtSignal, pyqtSlot, qCritical, qFatal, qWarning, Qt, QObject
    from PyQt4.QtCore import QAbstractAnimation, QLineF, QPointF, QRectF, QSizeF, QSettings, QTimer
    from PyQt4.QtGui import QColor, QLinearGradient, QPen, QPolygonF, QPainter, QPainterPath
    from PyQt4.QtGui import QCursor, QFont, QFontMetrics
    from PyQt4.QtGui import QGraphicsScene, QGraphicsItem, QGraphicsLineItem, QGraphicsPathItem
    from PyQt4.QtGui import QGraphicsColorizeEffect, QGraphicsDropShadowEffect, QMenu
    from PyQt4.QtSvg import QGraphicsSvgItem, QSvgRenderer

# ------------------------------------------------------------------------------------------------------------
# Imports (Theme)

from patchcanvas_theme import *

# ------------------------------------------------------------------------------
# patchcanvas-api.h

# Maximum Id for a plugin, treated as invalid/zero if above this value
MAX_PLUGIN_ID_ALLOWED = 0x7FF

# Port Mode
PORT_MODE_NULL   = 0
PORT_MODE_INPUT  = 1
PORT_MODE_OUTPUT = 2

# Port Type
PORT_TYPE_NULL       = 0
PORT_TYPE_AUDIO_JACK = 1
PORT_TYPE_MIDI_JACK  = 2
PORT_TYPE_MIDI_ALSA  = 3
PORT_TYPE_PARAMETER  = 4

# Callback Action
ACTION_GROUP_INFO       =  0 # group_id, N, N
ACTION_GROUP_RENAME     =  1 # group_id, N, N
ACTION_GROUP_SPLIT      =  2 # group_id, N, N
ACTION_GROUP_JOIN       =  3 # group_id, N, N
ACTION_PORT_INFO        =  4 # group_id, port_id, N
ACTION_PORT_RENAME      =  5 # group_id, port_id, N
ACTION_PORTS_CONNECT    =  6 # N, N, "outG:outP:inG:inP"
ACTION_PORTS_DISCONNECT =  7 # conn_id, N, N
ACTION_PLUGIN_CLONE     =  8 # plugin_id, N, N
ACTION_PLUGIN_EDIT      =  9 # plugin_id, N, N
ACTION_PLUGIN_RENAME    = 10 # plugin_id, N, N
ACTION_PLUGIN_REPLACE   = 11 # plugin_id, N, N
ACTION_PLUGIN_REMOVE    = 12 # plugin_id, N, N
ACTION_PLUGIN_SHOW_UI   = 13 # plugin_id, N, N
ACTION_BG_RIGHT_CLICK   = 14 # N, N, N

# Icon
ICON_APPLICATION = 0
ICON_HARDWARE    = 1
ICON_DISTRHO     = 2
ICON_FILE        = 3
ICON_PLUGIN      = 4
ICON_LADISH_ROOM = 5

# Split Option
SPLIT_UNDEF = 0
SPLIT_NO    = 1
SPLIT_YES   = 2

# Antialiasing Option
ANTIALIASING_NONE  = 0
ANTIALIASING_SMALL = 1
ANTIALIASING_FULL  = 2

# Eye-Candy Option
EYECANDY_NONE  = 0
EYECANDY_SMALL = 1
EYECANDY_FULL  = 2

# Canvas options
class options_t(object):
    __slots__ = [
        'theme_name',
        'auto_hide_groups',
        'auto_select_items',
        'use_bezier_lines',
        'antialiasing',
        'eyecandy'
    ]

# Canvas features
class features_t(object):
    __slots__ = [
        'group_info',
        'group_rename',
        'port_info',
        'port_rename',
        'handle_group_pos'
    ]

# ------------------------------------------------------------------------------
# patchcanvas.h

# object types
CanvasBoxType           = QGraphicsItem.UserType + 1
CanvasIconType          = QGraphicsItem.UserType + 2
CanvasPortType          = QGraphicsItem.UserType + 3
CanvasLineType          = QGraphicsItem.UserType + 4
CanvasBezierLineType    = QGraphicsItem.UserType + 5
CanvasLineMovType       = QGraphicsItem.UserType + 6
CanvasBezierLineMovType = QGraphicsItem.UserType + 7

# object lists
class group_dict_t(object):
    __slots__ = [
        'group_id',
        'group_name',
        'split',
        'icon',
        'plugin_id',
        'plugin_ui',
        'widgets'
    ]

class port_dict_t(object):
    __slots__ = [
        'group_id',
        'port_id',
        'port_name',
        'port_mode',
        'port_type',
        'is_alternate',
        'widget'
    ]

class connection_dict_t(object):
    __slots__ = [
        'connection_id',
        'group_in_id',
        'port_in_id',
        'group_out_id',
        'port_out_id',
        'widget'
    ]

class animation_dict_t(object):
    __slots__ = [
        'animation',
        'item'
    ]

# Main Canvas object
class Canvas(object):
    __slots__ = [
        'scene',
        'callback',
        'debug',
        'last_z_value',
        'last_connection_id',
        'initial_pos',
        'size_rect',
        'group_list',
        'port_list',
        'connection_list',
        'animation_list',
        'qobject',
        'settings',
        'theme',
        'initiated'
    ]

# ------------------------------------------------------------------------------
# patchcanvas.cpp

class CanvasObject(QObject):
    def __init__(self, parent=None):
        QObject.__init__(self, parent)

    @pyqtSlot()
    def AnimationFinishedShow(self):
        animation = self.sender()
        if animation:
            animation.forceStop()
            canvas.animation_list.remove(animation)

    @pyqtSlot()
    def AnimationFinishedHide(self):
        animation = self.sender()
        if animation:
            animation.forceStop()
            canvas.animation_list.remove(animation)
            item = animation.item()
            if item: item.hide()

    @pyqtSlot()
    def AnimationFinishedDestroy(self):
        animation = self.sender()
        if animation:
            animation.forceStop()
            canvas.animation_list.remove(animation)
            item = animation.item()
            if item: CanvasRemoveItemFX(item)

    @pyqtSlot()
    def PortContextMenuDisconnect(self):
        try:
            connectionId = int(self.sender().data())
        except:
            return

        CanvasCallback(ACTION_PORTS_DISCONNECT, connectionId, 0, "")

# Global objects
canvas = Canvas()
canvas.qobject    = None
canvas.settings   = None
canvas.theme      = None
canvas.initiated  = False
canvas.group_list = []
canvas.port_list  = []
canvas.connection_list = []
canvas.animation_list  = []

options = options_t()
options.theme_name = getDefaultThemeName()
options.auto_hide_groups  = False
options.auto_select_items = False
options.use_bezier_lines  = True
options.antialiasing      = ANTIALIASING_SMALL
options.eyecandy          = EYECANDY_SMALL

features = features_t()
features.group_info   = False
features.group_rename = False
features.port_info    = False
features.port_rename  = False
features.handle_group_pos = False

# Internal functions
def bool2str(check):
    return "True" if check else "False"

def port_mode2str(port_mode):
    if port_mode == PORT_MODE_NULL:
        return "PORT_MODE_NULL"
    elif port_mode == PORT_MODE_INPUT:
        return "PORT_MODE_INPUT"
    elif port_mode == PORT_MODE_OUTPUT:
        return "PORT_MODE_OUTPUT"
    else:
        return "PORT_MODE_???"

def port_type2str(port_type):
    if port_type == PORT_TYPE_NULL:
        return "PORT_TYPE_NULL"
    elif port_type == PORT_TYPE_AUDIO_JACK:
        return "PORT_TYPE_AUDIO_JACK"
    elif port_type == PORT_TYPE_MIDI_JACK:
        return "PORT_TYPE_MIDI_JACK"
    elif port_type == PORT_TYPE_MIDI_ALSA:
        return "PORT_TYPE_MIDI_ALSA"
    elif port_type == PORT_TYPE_PARAMETER:
        return "PORT_TYPE_MIDI_PARAMETER"
    else:
        return "PORT_TYPE_???"

def icon2str(icon):
    if icon == ICON_APPLICATION:
        return "ICON_APPLICATION"
    elif icon == ICON_HARDWARE:
        return "ICON_HARDWARE"
    elif icon == ICON_DISTRHO:
        return "ICON_DISTRHO"
    elif icon == ICON_FILE:
        return "ICON_FILE"
    elif icon == ICON_PLUGIN:
        return "ICON_PLUGIN"
    elif icon == ICON_LADISH_ROOM:
        return "ICON_LADISH_ROOM"
    else:
        return "ICON_???"

def split2str(split):
    if split == SPLIT_UNDEF:
        return "SPLIT_UNDEF"
    elif split == SPLIT_NO:
        return "SPLIT_NO"
    elif split == SPLIT_YES:
        return "SPLIT_YES"
    else:
        return "SPLIT_???"

def getStoredCanvasPosition(key, fallback_pos):
    try:
        return canvas.settings.value("CanvasPositions/" + key, fallback_pos, type=QPointF)
    except:
        return fallback_pos

def getStoredCanvasSplit(group_name, fallback_split_mode):
    try:
        return canvas.settings.value("CanvasPositions/%s_SPLIT" % group_name, fallback_split_mode, type=int)
    except:
        return fallback_split_mode

# PatchCanvas API
def setOptions(new_options):
    if canvas.initiated: return
    options.theme_name        = new_options.theme_name
    options.auto_hide_groups  = new_options.auto_hide_groups
    options.auto_select_items = new_options.auto_select_items
    options.use_bezier_lines  = new_options.use_bezier_lines
    options.antialiasing      = new_options.antialiasing
    options.eyecandy          = new_options.eyecandy

def setFeatures(new_features):
    if canvas.initiated: return
    features.group_info   = new_features.group_info
    features.group_rename = new_features.group_rename
    features.port_info    = new_features.port_info
    features.port_rename  = new_features.port_rename
    features.handle_group_pos = new_features.handle_group_pos

def init(appName, scene, callback, debug=False):
    if debug:
        print("PatchCanvas::init(\"%s\", %s, %s, %s)" % (appName, scene, callback, bool2str(debug)))

    if canvas.initiated:
        qCritical("PatchCanvas::init() - already initiated")
        return

    if not callback:
        qFatal("PatchCanvas::init() - fatal error: callback not set")
        return

    canvas.scene    = scene
    canvas.callback = callback
    canvas.debug    = debug

    canvas.last_z_value = 0
    canvas.last_connection_id = 0
    canvas.initial_pos = QPointF(0, 0)
    canvas.size_rect = QRectF()

    if not canvas.qobject:  canvas.qobject = CanvasObject()
    if not canvas.settings: canvas.settings = QSettings("falkTX", appName)

    if canvas.theme:
        del canvas.theme
        canvas.theme = None

    for i in range(Theme.THEME_MAX):
        this_theme_name = getThemeName(i)
        if this_theme_name == options.theme_name:
            canvas.theme = Theme(i)
            break

    if not canvas.theme:
        canvas.theme = Theme(getDefaultTheme())

    canvas.scene.updateTheme()

    canvas.initiated = True

def clear():
    if canvas.debug:
        print("PatchCanvas::clear()")

    group_list_ids = []
    port_list_ids  = []
    connection_list_ids = []

    for group in canvas.group_list:
        group_list_ids.append(group.group_id)

    for port in canvas.port_list:
        port_list_ids.append((port.group_id, port.port_id))

    for connection in canvas.connection_list:
        connection_list_ids.append(connection.connection_id)

    for idx in connection_list_ids:
        disconnectPorts(idx)

    for group_id, port_id in port_list_ids:
        removePort(group_id, port_id)

    for idx in group_list_ids:
        removeGroup(idx)

    canvas.last_z_value = 0
    canvas.last_connection_id = 0

    canvas.group_list = []
    canvas.port_list = []
    canvas.connection_list = []

    canvas.scene.clearSelection()

    animatedItems = []
    for animation in canvas.animation_list:
        animatedItems.append(animation.item())

    for item in canvas.scene.items():
        if item.type() != CanvasIconType and item not in animatedItems:
            canvas.scene.removeItem(item)
            del item

    canvas.initiated = False

    QTimer.singleShot(0, canvas.scene.update)

def setInitialPos(x, y):
    if canvas.debug:
        print("PatchCanvas::setInitialPos(%i, %i)" % (x, y))

    canvas.initial_pos.setX(x)
    canvas.initial_pos.setY(y)

def setCanvasSize(x, y, width, height):
    if canvas.debug:
        print("PatchCanvas::setCanvasSize(%i, %i, %i, %i)" % (x, y, width, height))

    canvas.size_rect.setX(x)
    canvas.size_rect.setY(y)
    canvas.size_rect.setWidth(width)
    canvas.size_rect.setHeight(height)

def addGroup(group_id, group_name, split=SPLIT_UNDEF, icon=ICON_APPLICATION):
    if canvas.debug:
        print("PatchCanvas::addGroup(%i, %s, %s, %s)" % (group_id, group_name.encode(), split2str(split), icon2str(icon)))

    for group in canvas.group_list:
        if group.group_id == group_id:
            qWarning("PatchCanvas::addGroup(%i, %s, %s, %s) - group already exists" % (group_id, group_name.encode(), split2str(split), icon2str(icon)))
            return

    if split == SPLIT_UNDEF:
        isHardware = bool(icon == ICON_HARDWARE)

        if features.handle_group_pos:
            split = getStoredCanvasSplit(group_name, SPLIT_YES if isHardware else split)
        elif isHardware:
            split = SPLIT_YES

    group_box = CanvasBox(group_id, group_name, icon)

    group_dict = group_dict_t()
    group_dict.group_id = group_id
    group_dict.group_name = group_name
    group_dict.split = bool(split == SPLIT_YES)
    group_dict.icon = icon
    group_dict.plugin_id = -1
    group_dict.plugin_ui = False
    group_dict.widgets = [group_box, None]

    if split == SPLIT_YES:
        group_box.setSplit(True, PORT_MODE_OUTPUT)

        if features.handle_group_pos:
            group_box.setPos(getStoredCanvasPosition(group_name + "_OUTPUT", CanvasGetNewGroupPos(False)))
        else:
            group_box.setPos(CanvasGetNewGroupPos(False))

        group_sbox = CanvasBox(group_id, group_name, icon)
        group_sbox.setSplit(True, PORT_MODE_INPUT)

        group_dict.widgets[1] = group_sbox

        if features.handle_group_pos:
            group_sbox.setPos(getStoredCanvasPosition(group_name + "_INPUT", CanvasGetNewGroupPos(True)))
        else:
            group_sbox.setPos(CanvasGetNewGroupPos(True))

        canvas.last_z_value += 1
        group_sbox.setZValue(canvas.last_z_value)

        if options.eyecandy == EYECANDY_FULL and not options.auto_hide_groups:
            CanvasItemFX(group_sbox, True, False)

        group_sbox.checkItemPos()

    else:
        group_box.setSplit(False)

        if features.handle_group_pos:
            group_box.setPos(getStoredCanvasPosition(group_name, CanvasGetNewGroupPos(False)))
        else:
            # Special ladish fake-split groups
            horizontal = bool(icon == ICON_HARDWARE or icon == ICON_LADISH_ROOM)
            group_box.setPos(CanvasGetNewGroupPos(horizontal))

    group_box.checkItemPos()

    canvas.last_z_value += 1
    group_box.setZValue(canvas.last_z_value)

    canvas.group_list.append(group_dict)

    if options.eyecandy == EYECANDY_FULL and not options.auto_hide_groups:
        return CanvasItemFX(group_box, True, False)

    QTimer.singleShot(0, canvas.scene.update)

def removeGroup(group_id):
    if canvas.debug:
        print("PatchCanvas::removeGroup(%i)" % group_id)

    for group in canvas.group_list:
        if group.group_id == group_id:
            item = group.widgets[0]
            group_name = group.group_name

            if group.split:
                s_item = group.widgets[1]

                if features.handle_group_pos:
                    canvas.settings.setValue("CanvasPositions/%s_OUTPUT" % group_name, item.pos())
                    canvas.settings.setValue("CanvasPositions/%s_INPUT" % group_name, s_item.pos())
                    canvas.settings.setValue("CanvasPositions/%s_SPLIT" % group_name, SPLIT_YES)

                if options.eyecandy == EYECANDY_FULL:
                    CanvasItemFX(s_item, False, True)
                else:
                    s_item.removeIconFromScene()
                    canvas.scene.removeItem(s_item)
                    del s_item

            else:
                if features.handle_group_pos:
                    canvas.settings.setValue("CanvasPositions/%s" % group_name, item.pos())
                    canvas.settings.setValue("CanvasPositions/%s_SPLIT" % group_name, SPLIT_NO)

            if options.eyecandy == EYECANDY_FULL:
                CanvasItemFX(item, False, True)
            else:
                item.removeIconFromScene()
                canvas.scene.removeItem(item)
                del item

            canvas.group_list.remove(group)

            QTimer.singleShot(0, canvas.scene.update)
            return

    qCritical("PatchCanvas::removeGroup(%i) - unable to find group to remove" % group_id)

def renameGroup(group_id, new_group_name):
    if canvas.debug:
        print("PatchCanvas::renameGroup(%i, %s)" % (group_id, new_group_name.encode()))

    for group in canvas.group_list:
        if group.group_id == group_id:
            group.group_name = new_group_name
            group.widgets[0].setGroupName(new_group_name)

            if group.split and group.widgets[1]:
                group.widgets[1].setGroupName(new_group_name)

            QTimer.singleShot(0, canvas.scene.update)
            return

    qCritical("PatchCanvas::renameGroup(%i, %s) - unable to find group to rename" % (group_id, new_group_name.encode()))

def splitGroup(group_id):
    if canvas.debug:
        print("PatchCanvas::splitGroup(%i)" % group_id)

    item = None
    group_name = ""
    group_icon = ICON_APPLICATION
    plugin_id  = -1
    plugin_ui  = False
    ports_data = []
    conns_data = []

    # Step 1 - Store all Item data
    for group in canvas.group_list:
        if group.group_id == group_id:
            if group.split:
                qCritical("PatchCanvas::splitGroup(%i) - group is already splitted" % group_id)
                return

            item = group.widgets[0]
            group_name = group.group_name
            group_icon = group.icon
            plugin_id  = group.plugin_id
            plugin_ui  = group.plugin_ui
            break

    if not item:
        qCritical("PatchCanvas::splitGroup(%i) - unable to find group to split" % group_id)
        return

    port_list_ids = list(item.getPortList())

    for port in canvas.port_list:
        if port.port_id in port_list_ids:
            port_dict = port_dict_t()
            port_dict.group_id = port.group_id
            port_dict.port_id = port.port_id
            port_dict.port_name = port.port_name
            port_dict.port_mode = port.port_mode
            port_dict.port_type = port.port_type
            port_dict.is_alternate = port.is_alternate
            port_dict.widget = None
            ports_data.append(port_dict)

    for connection in canvas.connection_list:
        if connection.port_out_id in port_list_ids or connection.port_in_id in port_list_ids:
            connection_dict = connection_dict_t()
            connection_dict.connection_id = connection.connection_id
            connection_dict.group_in_id = connection.group_in_id
            connection_dict.port_in_id = connection.port_in_id
            connection_dict.group_out_id = connection.group_out_id
            connection_dict.port_out_id = connection.port_out_id
            connection_dict.widget = None
            conns_data.append(connection_dict)

    # Step 2 - Remove Item and Children
    for conn in conns_data:
        disconnectPorts(conn.connection_id)

    for port_id in port_list_ids:
        removePort(group_id, port_id)

    removeGroup(group_id)

    # Step 3 - Re-create Item, now splitted
    addGroup(group_id, group_name, SPLIT_YES, group_icon)

    if plugin_id >= 0:
        setGroupAsPlugin(group_id, plugin_id, plugin_ui)

    for port in ports_data:
        addPort(group_id, port.port_id, port.port_name, port.port_mode, port.port_type, port.is_alternate)

    for conn in conns_data:
        connectPorts(conn.connection_id, conn.group_out_id, conn.port_out_id, conn.group_in_id, conn.port_in_id)

    QTimer.singleShot(0, canvas.scene.update)

def joinGroup(group_id):
    if canvas.debug:
        print("PatchCanvas::joinGroup(%i)" % group_id)

    item   = None
    s_item = None
    group_name = ""
    group_icon = ICON_APPLICATION
    plugin_id  = -1
    plugin_ui  = False
    ports_data = []
    conns_data = []

    # Step 1 - Store all Item data
    for group in canvas.group_list:
        if group.group_id == group_id:
            if not group.split:
                qCritical("PatchCanvas::joinGroup(%i) - group is not splitted" % group_id)
                return

            item = group.widgets[0]
            s_item = group.widgets[1]
            group_name = group.group_name
            group_icon = group.icon
            plugin_id  = group.plugin_id
            plugin_ui  = group.plugin_ui
            break

    # FIXME
    if not (item and s_item):
        qCritical("PatchCanvas::joinGroup(%i) - unable to find groups to join" % group_id)
        return

    port_list_ids = list(item.getPortList())
    port_list_idss = s_item.getPortList()

    for port_id in port_list_idss:
        if port_id not in port_list_ids:
            port_list_ids.append(port_id)

    for port in canvas.port_list:
        if port.port_id in port_list_ids:
            port_dict = port_dict_t()
            port_dict.group_id = port.group_id
            port_dict.port_id = port.port_id
            port_dict.port_name = port.port_name
            port_dict.port_mode = port.port_mode
            port_dict.port_type = port.port_type
            port_dict.is_alternate = port.is_alternate
            port_dict.widget = None
            ports_data.append(port_dict)

    for connection in canvas.connection_list:
        if connection.port_out_id in port_list_ids or connection.port_in_id in port_list_ids:
            connection_dict = connection_dict_t()
            connection_dict.connection_id = connection.connection_id
            connection_dict.group_in_id = connection.group_in_id
            connection_dict.port_in_id = connection.port_in_id
            connection_dict.group_out_id = connection.group_out_id
            connection_dict.port_out_id = connection.port_out_id
            connection_dict.widget = None
            conns_data.append(connection_dict)

    # Step 2 - Remove Item and Children
    for conn in conns_data:
        disconnectPorts(conn.connection_id)

    for port_id in port_list_ids:
        removePort(group_id, port_id)

    removeGroup(group_id)

    # Step 3 - Re-create Item, now together
    addGroup(group_id, group_name, SPLIT_NO, group_icon)

    if plugin_id >= 0:
        setGroupAsPlugin(group_id, plugin_id, plugin_ui)

    for port in ports_data:
        addPort(group_id, port.port_id, port.port_name, port.port_mode, port.port_type, port.is_alternate)

    for conn in conns_data:
        connectPorts(conn.connection_id, conn.group_out_id, conn.port_out_id, conn.group_in_id, conn.port_in_id)

    QTimer.singleShot(0, canvas.scene.update)

def getGroupPos(group_id, port_mode=PORT_MODE_OUTPUT):
    if canvas.debug:
        print("PatchCanvas::getGroupPos(%i, %s)" % (group_id, port_mode2str(port_mode)))

    for group in canvas.group_list:
        if group.group_id == group_id:
            return group.widgets[1 if (group.split and port_mode == PORT_MODE_INPUT) else 0].pos()

    qCritical("PatchCanvas::getGroupPos(%i, %s) - unable to find group" % (group_id, port_mode2str(port_mode)))
    return QPointF(0, 0)

def saveGroupPositions():
    if canvas.debug:
        print("PatchCanvas::getGroupPositions()")

    ret = []

    for group in canvas.group_list:
        if group.split:
            pos1 = group.widgets[0].pos()
            pos2 = group.widgets[1].pos()
        else:
            pos1 = group.widgets[0].pos()
            pos2 = QPointF(0, 0)

        ret.append({
            "name" : group.group_name,
            "pos1x": pos1.x(),
            "pos1y": pos1.y(),
            "pos2x": pos2.x(),
            "pos2y": pos2.y(),
            "split": group.split,
        })

    return ret

def restoreGroupPositions(dataList):
    if canvas.debug:
        print("PatchCanvas::restoreGroupPositions(...)")

    map = {}

    for group in canvas.group_list:
        map[group.group_name] = group

    for data in dataList:
        name  = data['name']
        group = map.get(name, None)

        if group is None:
            continue

        group.widgets[0].setPos(data['pos1x'], data['pos1y'])

        if group.split and group.widgets[1]:
            group.widgets[1].setPos(data['pos2x'], data['pos2y'])

def setGroupPos(group_id, group_pos_x, group_pos_y):
    setGroupPosFull(group_id, group_pos_x, group_pos_y, group_pos_x, group_pos_y)

def setGroupPosFull(group_id, group_pos_x_o, group_pos_y_o, group_pos_x_i, group_pos_y_i):
    if canvas.debug:
        print("PatchCanvas::setGroupPos(%i, %i, %i, %i, %i)" % (group_id, group_pos_x_o, group_pos_y_o, group_pos_x_i, group_pos_y_i))

    for group in canvas.group_list:
        if group.group_id == group_id:
            group.widgets[0].setPos(group_pos_x_o, group_pos_y_o)

            if group.split and group.widgets[1]:
                group.widgets[1].setPos(group_pos_x_i, group_pos_y_i)

            QTimer.singleShot(0, canvas.scene.update)
            return

    qCritical("PatchCanvas::setGroupPos(%i, %i, %i, %i, %i) - unable to find group to reposition" % (group_id, group_pos_x_o, group_pos_y_o, group_pos_x_i, group_pos_y_i))

def setGroupIcon(group_id, icon):
    if canvas.debug:
        print("PatchCanvas::setGroupIcon(%i, %s)" % (group_id, icon2str(icon)))

    for group in canvas.group_list:
        if group.group_id == group_id:
            group.icon = icon
            group.widgets[0].setIcon(icon)

            if group.split and group.widgets[1]:
                group.widgets[1].setIcon(icon)

            QTimer.singleShot(0, canvas.scene.update)
            return

    qCritical("PatchCanvas::setGroupIcon(%i, %s) - unable to find group to change icon" % (group_id, icon2str(icon)))

def setGroupAsPlugin(group_id, plugin_id, hasUi):
    if canvas.debug:
        print("PatchCanvas::setGroupAsPlugin(%i, %i, %s)" % (group_id, plugin_id, bool2str(hasUi)))

    for group in canvas.group_list:
        if group.group_id == group_id:
            group.plugin_id = plugin_id
            group.plugin_ui = hasUi
            group.widgets[0].setAsPlugin(plugin_id, hasUi)

            if group.split and group.widgets[1]:
                group.widgets[1].setAsPlugin(plugin_id, hasUi)
            return

    qCritical("PatchCanvas::setGroupAsPlugin(%i, %i, %s) - unable to find group to set as plugin" % (group_id, plugin_id, bool2str(hasUi)))

def addPort(group_id, port_id, port_name, port_mode, port_type, is_alternate=False):
    if canvas.debug:
        print("PatchCanvas::addPort(%i, %i, %s, %s, %s, %s)" % (group_id, port_id, port_name.encode(), port_mode2str(port_mode), port_type2str(port_type), bool2str(is_alternate)))

    for port in canvas.port_list:
        if port.group_id == group_id and port.port_id == port_id:
            qWarning("PatchCanvas::addPort(%i, %i, %s, %s, %s) - port already exists" % (group_id, port_id, port_name.encode(), port_mode2str(port_mode), port_type2str(port_type)))
            return

    box_widget  = None
    port_widget = None

    for group in canvas.group_list:
        if group.group_id == group_id:
            if group.split and group.widgets[0].getSplittedMode() != port_mode and group.widgets[1]:
                n = 1
            else:
                n = 0
            box_widget  = group.widgets[n]
            port_widget = box_widget.addPortFromGroup(port_id, port_mode, port_type, port_name, is_alternate)
            break

    if not (box_widget and port_widget):
        qCritical("PatchCanvas::addPort(%i, %i, %s, %s, %s) - Unable to find parent group" % (group_id, port_id, port_name.encode(), port_mode2str(port_mode), port_type2str(port_type)))
        return

    port_dict = port_dict_t()
    port_dict.group_id  = group_id
    port_dict.port_id   = port_id
    port_dict.port_name = port_name
    port_dict.port_mode = port_mode
    port_dict.port_type = port_type
    port_dict.is_alternate = is_alternate
    port_dict.widget = port_widget
    canvas.port_list.append(port_dict)

    box_widget.updatePositions()

    if options.eyecandy == EYECANDY_FULL:
        return CanvasItemFX(port_widget, True, False)

    QTimer.singleShot(0, canvas.scene.update)

def removePort(group_id, port_id):
    if canvas.debug:
        print("PatchCanvas::removePort(%i, %i)" % (group_id, port_id))

    for port in canvas.port_list:
        if port.group_id == group_id and port.port_id == port_id:
            item = port.widget
            item.parentItem().removePortFromGroup(port_id)
            canvas.scene.removeItem(item)
            canvas.port_list.remove(port)
            del item

            QTimer.singleShot(0, canvas.scene.update)
            return

    qCritical("PatchCanvas::removePort(%i, %i) - Unable to find port to remove" % (group_id, port_id))

def renamePort(group_id, port_id, new_port_name):
    if canvas.debug:
        print("PatchCanvas::renamePort(%i, %i, %s)" % (group_id, port_id, new_port_name.encode()))

    for port in canvas.port_list:
        if port.group_id == group_id and port.port_id == port_id:
            port.port_name = new_port_name
            port.widget.setPortName(new_port_name)
            port.widget.parentItem().updatePositions()

            QTimer.singleShot(0, canvas.scene.update)
            return

    qCritical("PatchCanvas::renamePort(%i, %i, %s) - Unable to find port to rename" % (group_id, port_id, new_port_name.encode()))

def connectPorts(connection_id, group_out_id, port_out_id, group_in_id, port_in_id):
    if canvas.debug:
        print("PatchCanvas::connectPorts(%i, %i, %i, %i, %i)" % (connection_id, group_out_id, port_out_id, group_in_id, port_in_id))

    port_out = None
    port_in  = None
    port_out_parent = None
    port_in_parent  = None

    for port in canvas.port_list:
        if port.group_id == group_out_id and port.port_id == port_out_id:
            port_out = port.widget
            port_out_parent = port_out.parentItem()
        elif port.group_id == group_in_id and port.port_id == port_in_id:
            port_in = port.widget
            port_in_parent = port_in.parentItem()

    # FIXME
    if not (port_out and port_in):
        qCritical("PatchCanvas::connectPorts(%i, %i, %i, %i, %i) - unable to find ports to connect" % (connection_id, group_out_id, port_out_id, group_in_id, port_in_id))
        return

    connection_dict = connection_dict_t()
    connection_dict.connection_id = connection_id
    connection_dict.group_in_id = group_in_id
    connection_dict.port_in_id = port_in_id
    connection_dict.group_out_id = group_out_id
    connection_dict.port_out_id = port_out_id

    if options.use_bezier_lines:
        connection_dict.widget = CanvasBezierLine(port_out, port_in, None)
    else:
        connection_dict.widget = CanvasLine(port_out, port_in, None)

    canvas.scene.addItem(connection_dict.widget)

    port_out_parent.addLineFromGroup(connection_dict.widget, connection_id)
    port_in_parent.addLineFromGroup(connection_dict.widget, connection_id)

    canvas.last_z_value += 1
    port_out_parent.setZValue(canvas.last_z_value)
    port_in_parent.setZValue(canvas.last_z_value)

    canvas.last_z_value += 1
    connection_dict.widget.setZValue(canvas.last_z_value)

    canvas.connection_list.append(connection_dict)

    if options.eyecandy == EYECANDY_FULL:
        item = connection_dict.widget
        return CanvasItemFX(item, True, False)

    QTimer.singleShot(0, canvas.scene.update)

def disconnectPorts(connection_id):
    if canvas.debug:
        print("PatchCanvas::disconnectPorts(%i)" % connection_id)

    line  = None
    item1 = None
    item2 = None
    group1id = port1id = 0
    group2id = port2id = 0

    for connection in canvas.connection_list:
        if connection.connection_id == connection_id:
            group1id = connection.group_out_id
            group2id = connection.group_in_id
            port1id = connection.port_out_id
            port2id = connection.port_in_id
            line = connection.widget
            canvas.connection_list.remove(connection)
            break

    if not line:
        qCritical("PatchCanvas::disconnectPorts(%i) - unable to find connection ports" % connection_id)
        return

    for port in canvas.port_list:
        if port.group_id == group1id and port.port_id == port1id:
            item1 = port.widget
            break

    if not item1:
        qCritical("PatchCanvas::disconnectPorts(%i) - unable to find output port" % connection_id)
        return

    for port in canvas.port_list:
        if port.group_id == group2id and port.port_id == port2id:
            item2 = port.widget
            break

    if not item2:
        qCritical("PatchCanvas::disconnectPorts(%i) - unable to find input port" % connection_id)
        return

    item1.parentItem().removeLineFromGroup(connection_id)
    item2.parentItem().removeLineFromGroup(connection_id)

    if options.eyecandy == EYECANDY_FULL:
        return CanvasItemFX(line, False, True)

    canvas.scene.removeItem(line)
    del line

    QTimer.singleShot(0, canvas.scene.update)

def arrange():
    if canvas.debug:
        print("PatchCanvas::arrange()")

def updateZValues():
    if canvas.debug:
        print("PatchCanvas::updateZValues()")

    for group in canvas.group_list:
        group.widgets[0].resetLinesZValue()

        if group.split and group.widgets[1]:
            group.widgets[1].resetLinesZValue()

def handlePluginRemoved(plugin_id):
    if canvas.debug:
        print("PatchCanvas::handlePluginRemoved(%i)" % plugin_id)

    for group in canvas.group_list:
        if group.plugin_id < plugin_id or group.plugin_id > MAX_PLUGIN_ID_ALLOWED:
            continue

        group.plugin_id -= 1
        group.widgets[0].m_plugin_id -= 1

        if group.split and group.widgets[1]:
            group.widgets[1].m_plugin_id -= 1

def handleAllPluginsRemoved():
    if canvas.debug:
        print("PatchCanvas::handleAllPluginsRemoved()")

    for group in canvas.group_list:
        if group.plugin_id > MAX_PLUGIN_ID_ALLOWED:
            continue

        group.plugin_id = -1
        group.plugin_ui = False
        group.widgets[0].m_plugin_id = -1
        group.widgets[0].m_plugin_ui = False

        if group.split and group.widgets[1]:
            group.widgets[1].m_plugin_id = -1
            group.widgets[1].m_plugin_ui = False

# Extra Internal functions

def CanvasGetNewGroupPos(horizontal):
    if canvas.debug:
        print("PatchCanvas::CanvasGetNewGroupPos(%s)" % bool2str(horizontal))

    new_pos = QPointF(canvas.initial_pos.x(), canvas.initial_pos.y())
    items = canvas.scene.items()

    break_loop = False
    while not break_loop:
        break_for = False
        for i in range(len(items)):
            item = items[i]
            if item and item.type() == CanvasBoxType:
                if item.sceneBoundingRect().contains(new_pos):
                    if horizontal:
                        new_pos += QPointF(item.boundingRect().width() + 15, 0)
                    else:
                        new_pos += QPointF(0, item.boundingRect().height() + 15)
                    break_for = True
                    break

            if i >= len(items) - 1 and not break_for:
                break_loop = True

    return new_pos

def CanvasGetFullPortName(group_id, port_id):
    if canvas.debug:
        print("PatchCanvas::CanvasGetFullPortName(%i, %i)" % (group_id, port_id))

    for port in canvas.port_list:
        if port.group_id == group_id and port.port_id == port_id:
            group_id = port.group_id
            for group in canvas.group_list:
                if group.group_id == group_id:
                    return group.group_name + ":" + port.port_name
            break

    qCritical("PatchCanvas::CanvasGetFullPortName(%i, %i) - unable to find port" % (group_id, port_id))
    return ""

def CanvasGetPortConnectionList(group_id, port_id):
    if canvas.debug:
        print("PatchCanvas::CanvasGetPortConnectionList(%i, %i)" % (group_id, port_id))

    conn_list = []

    for connection in canvas.connection_list:
        if connection.group_out_id == group_id and connection.port_out_id == port_id:
            conn_list.append((connection.connection_id, connection.group_in_id, connection.port_in_id))
        elif connection.group_in_id == group_id and connection.port_in_id == port_id:
            conn_list.append((connection.connection_id, connection.group_out_id, connection.port_out_id))

    return conn_list

def CanvasCallback(action, value1, value2, value_str):
    if canvas.debug:
        print("PatchCanvas::CanvasCallback(%i, %i, %i, %s)" % (action, value1, value2, value_str.encode()))

    canvas.callback(action, value1, value2, value_str)

def CanvasItemFX(item, show, destroy):
    if canvas.debug:
        print("PatchCanvas::CanvasItemFX(%s, %s, %s)" % (item, bool2str(show), bool2str(destroy)))

    # Check if the item already has an animation
    for animation in canvas.animation_list:
        if animation.item() == item:
            animation.forceStop()
            canvas.animation_list.remove(animation)
            del animation
            break

    animation = CanvasFadeAnimation(item, show)
    animation.setDuration(750 if show else 500)

    if show:
        animation.finished.connect(canvas.qobject.AnimationFinishedShow)
    else:
        if destroy:
            animation.finished.connect(canvas.qobject.AnimationFinishedDestroy)
        else:
            animation.finished.connect(canvas.qobject.AnimationFinishedHide)

    canvas.animation_list.append(animation)

    animation.start()

def CanvasRemoveItemFX(item):
    if canvas.debug:
        print("PatchCanvas::CanvasRemoveItemFX(%s)" % item)

    if item.type() == CanvasBoxType:
        item.removeIconFromScene()

    canvas.scene.removeItem(item)
    del item

    QTimer.singleShot(0, canvas.scene.update)

# ------------------------------------------------------------------------------
# patchscene.cpp

class PatchScene(QGraphicsScene):
    scaleChanged    = pyqtSignal(float)
    sceneGroupMoved = pyqtSignal(int, int, QPointF)
    pluginSelected  = pyqtSignal(list)

    def __init__(self, parent, view):
        QGraphicsScene.__init__(self, parent)

        self.m_ctrl_down = False
        self.m_mouse_down_init = False
        self.m_mouse_rubberband = False
        self.m_mid_button_down = False
        self.m_pointer_border = QRectF(0.0, 0.0, 1.0, 1.0)

        self.addRubberBand()

        self.m_view = view
        if not self.m_view:
            qFatal("PatchCanvas::PatchScene() - invalid view")

        self.selectionChanged.connect(self.slot_selectionChanged)

    def addRubberBand(self):
        self.m_rubberband = self.addRect(QRectF(0, 0, 0, 0))
        self.m_rubberband.setZValue(-1)
        self.m_rubberband.hide()
        self.m_rubberband_selection = False
        self.m_rubberband_orig_point = QPointF(0, 0)

    def clear(self):
        QGraphicsScene.clear(self)

        # Re-add rubberband, that just got deleted
        self.addRubberBand()

    def fixScaleFactor(self):
        scale = self.m_view.transform().m11()
        if scale > 3.0:
            self.m_view.resetTransform()
            self.m_view.scale(3.0, 3.0)
        elif scale < 0.2:
            self.m_view.resetTransform()
            self.m_view.scale(0.2, 0.2)
        self.scaleChanged.emit(self.m_view.transform().m11())

    def updateTheme(self):
        self.setBackgroundBrush(canvas.theme.canvas_bg)
        self.m_rubberband.setPen(canvas.theme.rubberband_pen)
        self.m_rubberband.setBrush(canvas.theme.rubberband_brush)

    def zoom_fit(self):
        min_x = min_y = max_x = max_y = None
        first_value = True

        items_list = self.items()

        if len(items_list) > 0:
            for item in items_list:
                if item and item.isVisible() and item.type() == CanvasBoxType:
                    pos = item.scenePos()
                    rect = item.boundingRect()

                    if first_value:
                        min_x = pos.x()
                        min_y = pos.y()
                        max_x = pos.x() + rect.width()
                        max_y = pos.y() + rect.height()
                    else:
<<<<<<< HEAD
                        min_x = min( min_x, pos.x() )
                        min_y = min( min_y, pos.y() )
                        max_x = max( max_x, pos.x() + rect.width() )
                        max_y = max( max_y, pos.y() + rect.height() )
=======
                        min_x = min(min_x, pos.x())
                        min_y = min(min_y, pos.y())
                        max_x = max(max_x, pos.x() + rect.width())
                        max_y = max(max_y, pos.y() + rect.height())
>>>>>>> 8d30a097

                    first_value = False

            if not first_value:
                self.m_view.fitInView(min_x, min_y, abs(max_x - min_x), abs(max_y - min_y), Qt.KeepAspectRatio)
                self.fixScaleFactor()

    def zoom_in(self):
        if self.m_view.transform().m11() < 3.0:
            self.m_view.scale(1.2, 1.2)
        self.scaleChanged.emit(self.m_view.transform().m11())

    def zoom_out(self):
        if self.m_view.transform().m11() > 0.2:
            self.m_view.scale(0.8, 0.8)
        self.scaleChanged.emit(self.m_view.transform().m11())

    def zoom_reset(self):
        self.m_view.resetTransform()
        self.scaleChanged.emit(1.0)

    @pyqtSlot()
    def slot_selectionChanged(self):
        items_list = self.selectedItems()

        if len(items_list) == 0:
            self.pluginSelected.emit([])
            return

        plugin_list = []

        for item in items_list:
            if item and item.isVisible():
                group_item = None

                if item.type() == CanvasBoxType:
                    group_item = item
                elif item.type() == CanvasPortType:
                    group_item = item.parentItem()
                #elif item.type() in (CanvasLineType, CanvasBezierLineType, CanvasLineMovType, CanvasBezierLineMovType):
                    #plugin_list = []
                    #break

                if group_item is not None and group_item.m_plugin_id >= 0:
                    plugin_id = group_item.m_plugin_id
                    if plugin_id > MAX_PLUGIN_ID_ALLOWED:
                        plugin_id = 0
                    plugin_list.append(plugin_id)

        self.pluginSelected.emit(plugin_list)

    def keyPressEvent(self, event):
        if not self.m_view:
            return event.ignore()

        if event.key() == Qt.Key_Control:
            self.m_ctrl_down = True

        elif event.key() == Qt.Key_Home:
            self.zoom_fit()
            return event.accept()

        elif self.m_ctrl_down:
            if event.key() == Qt.Key_Plus:
                self.zoom_in()
                return event.accept()
            elif event.key() == Qt.Key_Minus:
                self.zoom_out()
                return event.accept()
            elif event.key() == Qt.Key_1:
                self.zoom_reset()
                return event.accept()

        QGraphicsScene.keyPressEvent(self, event)

    def keyReleaseEvent(self, event):
        if event.key() == Qt.Key_Control:
            self.m_ctrl_down = False
        QGraphicsScene.keyReleaseEvent(self, event)

    def mousePressEvent(self, event):
        self.m_mouse_down_init  = bool(event.button() == Qt.LeftButton)
        self.m_mouse_rubberband = False
        if event.button() == Qt.MidButton and self.m_ctrl_down:
            self.m_mid_button_down = True
            pos = event.scenePos()
            self.m_pointer_border.moveTo(floor(pos.x()), floor(pos.y()))

            items = self.items(self.m_pointer_border)
            for item in items:
                if item and item.type() in [CanvasLineType, CanvasBezierLineType]:
                    item.triggerDisconnect()
        QGraphicsScene.mousePressEvent(self, event)

    def mouseMoveEvent(self, event):
        if self.m_mouse_down_init:
            self.m_mouse_down_init  = False
            self.m_mouse_rubberband = bool(len(self.selectedItems()) == 0)

        if self.m_mouse_rubberband:
            if not self.m_rubberband_selection:
                self.m_rubberband.show()
                self.m_rubberband_selection = True
                self.m_rubberband_orig_point = event.scenePos()

            pos = event.scenePos()
<<<<<<< HEAD
            x = min( pos.x(), self.m_rubberband_orig_point.x() )
            y = min( pos.y(), self.m_rubberband_orig_point.y() )

            lineHinting = canvas.theme.rubberband_pen.widthF() / 2
            self.m_rubberband.setRect( x+lineHinting, y+lineHinting,
                                       abs(pos.x() - self.m_rubberband_orig_point.x()),
                                       abs(pos.y() - self.m_rubberband_orig_point.y()) )
=======
            x = min(pos.x(), self.m_rubberband_orig_point.x())
            y = min(pos.y(), self.m_rubberband_orig_point.y())

            lineHinting = canvas.theme.rubberband_pen.widthF() / 2
            self.m_rubberband.setRect(x+lineHinting,
                                      y+lineHinting,
                                      abs(pos.x() - self.m_rubberband_orig_point.x()),
                                      abs(pos.y() - self.m_rubberband_orig_point.y()))
>>>>>>> 8d30a097
            return event.accept()

        if self.m_mid_button_down and self.m_ctrl_down:
            trail = QPolygonF([event.scenePos(), event.lastScenePos(), event.scenePos()])
            items = self.items(trail)
            for item in items:
                if item and item.type() in [CanvasLineType, CanvasBezierLineType]:
                    item.triggerDisconnect()

        QGraphicsScene.mouseMoveEvent(self, event)

    def mouseReleaseEvent(self, event):
        if self.m_rubberband_selection:
            items_list = self.items()
            if len(items_list) > 0:
                for item in items_list:
                    if item and item.isVisible() and item.type() == CanvasBoxType:
                        item_rect = item.sceneBoundingRect()
                        item_top_left = QPointF(item_rect.x(), item_rect.y())
                        item_bottom_right = QPointF(item_rect.x() + item_rect.width(), item_rect.y() + item_rect.height())

                        if self.m_rubberband.contains(item_top_left) and self.m_rubberband.contains(item_bottom_right):
                            item.setSelected(True)

                self.m_rubberband.hide()
                self.m_rubberband.setRect(0, 0, 0, 0)
                self.m_rubberband_selection = False

        else:
            items_list = self.selectedItems()
            for item in items_list:
                if item and item.isVisible() and item.type() == CanvasBoxType:
                    item.checkItemPos()
                    self.sceneGroupMoved.emit(item.getGroupId(), item.getSplittedMode(), item.scenePos())

            if len(items_list) > 1:
                canvas.scene.update()

        self.m_mouse_down_init  = False
        self.m_mouse_rubberband = False

        if event.button() == Qt.MidButton:
            self.m_mid_button_down = False
            return event.accept()

        QGraphicsScene.mouseReleaseEvent(self, event)

    def wheelEvent(self, event):
        if not self.m_view:
            return event.ignore()

        if self.m_ctrl_down:
            factor = 1.41 ** (event.delta() / 240.0)
            self.m_view.scale(factor, factor)

            self.fixScaleFactor()
            return event.accept()

        QGraphicsScene.wheelEvent(self, event)

    def contextMenuEvent(self, event):
        if len(self.selectedItems()) == 0:
            event.accept()
            canvas.callback(ACTION_BG_RIGHT_CLICK, 0, 0, "")
        else:
            QGraphicsScene.contextMenuEvent(self, event)

# ------------------------------------------------------------------------------
# canvasfadeanimation.cpp

class CanvasFadeAnimation(QAbstractAnimation):
    def __init__(self, item, show):
        QAbstractAnimation.__init__(self)

        self.m_show = show
        self.m_duration = 0
        self.m_item = item

    def item(self):
        return self.m_item

    def forceStop(self):
        self.blockSignals(True)
        self.stop()

    def setDuration(self, time):
        if self.m_item.opacity() == 0 and not self.m_show:
            self._duration = 0
        else:
            self.m_item.show()
            self.m_duration = time

    def duration(self):
        return self.m_duration

    def updateCurrentTime(self, time):
        if self.m_duration == 0:
            return

        if self.m_show:
            value = float(time) / self.m_duration
        else:
            value = 1.0 - (float(time) / self.m_duration)

        try:
            self.m_item.setOpacity(value)
        except:
            print("Error: failed to animate canvas item, already destroyed?")
            self.forceStop()
            canvas.animation_list.remove(self)
            return

        if self.m_item.type() == CanvasBoxType:
            self.m_item.setShadowOpacity(value)

    def updateDirection(self, direction):
        pass

    def updateState(self, oldState, newState):
        pass

# ------------------------------------------------------------------------------
# canvasline.cpp

class CanvasLine(QGraphicsLineItem):
    def __init__(self, item1, item2, parent):
        QGraphicsLineItem.__init__(self, parent)

        self.item1 = item1
        self.item2 = item2

        self.m_locked = False
        self.m_lineSelected = False

        self.setGraphicsEffect(None)
        self.updateLinePos()

    def isLocked(self):
        return self.m_locked

    def setLocked(self, yesno):
        self.m_locked = yesno

    def isLineSelected(self):
        return self.m_lineSelected

    def setLineSelected(self, yesno):
        if self.m_locked:
            return

        if options.eyecandy == EYECANDY_FULL:
            if yesno:
                self.setGraphicsEffect(CanvasPortGlow(self.item1.getPortType(), self.toGraphicsObject()))
            else:
                self.setGraphicsEffect(None)

        self.m_lineSelected = yesno
        self.updateLineGradient()

    def triggerDisconnect(self):
        for connection in canvas.connection_list:
            if (connection.port_out_id == self.item1.getPortId() and connection.port_in_id == self.item2.getPortId()):
                canvas.callback(ACTION_PORTS_DISCONNECT, connection.connection_id, 0, "")
                break

    def updateLinePos(self):
        if self.item1.getPortMode() == PORT_MODE_OUTPUT:
            rect1 = self.item1.sceneBoundingRect()
            rect2 = self.item2.sceneBoundingRect()
            line = QLineF(rect1.right(),
                          rect1.top() + float(canvas.theme.port_height)/2,
                          rect2.left(),
                          rect2.top() + float(canvas.theme.port_height)/2)
            self.setLine(line)

            self.m_lineSelected = False
            self.updateLineGradient()

    def type(self):
        return CanvasLineType

    def updateLineGradient(self):
        pos_top = self.boundingRect().top()
        pos_bot = self.boundingRect().bottom()
        if self.item2.scenePos().y() >= self.item1.scenePos().y():
            pos1 = 0
            pos2 = 1
        else:
            pos1 = 1
            pos2 = 0

        port_type1 = self.item1.getPortType()
        port_type2 = self.item2.getPortType()
        port_gradient = QLinearGradient(0, pos_top, 0, pos_bot)

        if port_type1 == PORT_TYPE_AUDIO_JACK:
            port_gradient.setColorAt(pos1, canvas.theme.line_audio_jack_sel if self.m_lineSelected else canvas.theme.line_audio_jack)
        elif port_type1 == PORT_TYPE_MIDI_JACK:
            port_gradient.setColorAt(pos1, canvas.theme.line_midi_jack_sel if self.m_lineSelected else canvas.theme.line_midi_jack)
        elif port_type1 == PORT_TYPE_MIDI_ALSA:
            port_gradient.setColorAt(pos1, canvas.theme.line_midi_alsa_sel if self.m_lineSelected else canvas.theme.line_midi_alsa)
        elif port_type1 == PORT_TYPE_PARAMETER:
            port_gradient.setColorAt(pos1, canvas.theme.line_parameter_sel if self.m_lineSelected else canvas.theme.line_parameter)

        if port_type2 == PORT_TYPE_AUDIO_JACK:
            port_gradient.setColorAt(pos2, canvas.theme.line_audio_jack_sel if self.m_lineSelected else canvas.theme.line_audio_jack)
        elif port_type2 == PORT_TYPE_MIDI_JACK:
            port_gradient.setColorAt(pos2, canvas.theme.line_midi_jack_sel if self.m_lineSelected else canvas.theme.line_midi_jack)
        elif port_type2 == PORT_TYPE_MIDI_ALSA:
            port_gradient.setColorAt(pos2, canvas.theme.line_midi_alsa_sel if self.m_lineSelected else canvas.theme.line_midi_alsa)
        elif port_type2 == PORT_TYPE_PARAMETER:
            port_gradient.setColorAt(pos2, canvas.theme.line_parameter_sel if self.m_lineSelected else canvas.theme.line_parameter)

        self.setPen(QPen(port_gradient, 2))

    def paint(self, painter, option, widget):
        painter.save()
        painter.setRenderHint(QPainter.Antialiasing, bool(options.antialiasing))
        QGraphicsLineItem.paint(self, painter, option, widget)
        painter.restore()

# ------------------------------------------------------------------------------
# canvasbezierline.cpp

class CanvasBezierLine(QGraphicsPathItem):
    def __init__(self, item1, item2, parent):
        QGraphicsPathItem.__init__(self, parent)

        self.item1 = item1
        self.item2 = item2

        self.m_locked = False
        self.m_lineSelected = False

        self.setBrush(QColor(0, 0, 0, 0))
        self.setGraphicsEffect(None)
        self.updateLinePos()

    def isLocked(self):
        return self.m_locked

    def setLocked(self, yesno):
        self.m_locked = yesno

    def isLineSelected(self):
        return self.m_lineSelected

    def setLineSelected(self, yesno):
        if self.m_locked:
            return

        if options.eyecandy == EYECANDY_FULL:
            if yesno:
                self.setGraphicsEffect(CanvasPortGlow(self.item1.getPortType(), self.toGraphicsObject()))
            else:
                self.setGraphicsEffect(None)

        self.m_lineSelected = yesno
        self.updateLineGradient()

    def triggerDisconnect(self):
        for connection in canvas.connection_list:
            if (connection.port_out_id == self.item1.getPortId() and connection.port_in_id == self.item2.getPortId()):
                canvas.callback(ACTION_PORTS_DISCONNECT, connection.connection_id, 0, "")
                break

    def updateLinePos(self):
        if self.item1.getPortMode() == PORT_MODE_OUTPUT:
            rect1 = self.item1.sceneBoundingRect()
            rect2 = self.item2.sceneBoundingRect()

            item1_x = rect1.right()
            item2_x = rect2.left()
            item1_y = rect1.top() + float(canvas.theme.port_height)/2
            item2_y = rect2.top() + float(canvas.theme.port_height)/2
            item1_new_x = item1_x + abs(item1_x - item2_x) / 2
            item2_new_x = item2_x - abs(item1_x - item2_x) / 2

            path = QPainterPath(QPointF(item1_x, item1_y))
            path.cubicTo(item1_new_x, item1_y, item2_new_x, item2_y, item2_x, item2_y)
            self.setPath(path)

            self.m_lineSelected = False
            self.updateLineGradient()

    def type(self):
        return CanvasBezierLineType

    def updateLineGradient(self):
        pos_top = self.boundingRect().top()
        pos_bot = self.boundingRect().bottom()
        if self.item2.scenePos().y() >= self.item1.scenePos().y():
            pos1 = 0
            pos2 = 1
        else:
            pos1 = 1
            pos2 = 0

        port_type1 = self.item1.getPortType()
        port_type2 = self.item2.getPortType()
        port_gradient = QLinearGradient(0, pos_top, 0, pos_bot)

        if port_type1 == PORT_TYPE_AUDIO_JACK:
            port_gradient.setColorAt(pos1, canvas.theme.line_audio_jack_sel if self.m_lineSelected else canvas.theme.line_audio_jack)
        elif port_type1 == PORT_TYPE_MIDI_JACK:
            port_gradient.setColorAt(pos1, canvas.theme.line_midi_jack_sel if self.m_lineSelected else canvas.theme.line_midi_jack)
        elif port_type1 == PORT_TYPE_MIDI_ALSA:
            port_gradient.setColorAt(pos1, canvas.theme.line_midi_alsa_sel if self.m_lineSelected else canvas.theme.line_midi_alsa)
        elif port_type1 == PORT_TYPE_PARAMETER:
            port_gradient.setColorAt(pos1, canvas.theme.line_parameter_sel if self.m_lineSelected else canvas.theme.line_parameter)

        if port_type2 == PORT_TYPE_AUDIO_JACK:
            port_gradient.setColorAt(pos2, canvas.theme.line_audio_jack_sel if self.m_lineSelected else canvas.theme.line_audio_jack)
        elif port_type2 == PORT_TYPE_MIDI_JACK:
            port_gradient.setColorAt(pos2, canvas.theme.line_midi_jack_sel if self.m_lineSelected else canvas.theme.line_midi_jack)
        elif port_type2 == PORT_TYPE_MIDI_ALSA:
            port_gradient.setColorAt(pos2, canvas.theme.line_midi_alsa_sel if self.m_lineSelected else canvas.theme.line_midi_alsa)
        elif port_type2 == PORT_TYPE_PARAMETER:
            port_gradient.setColorAt(pos2, canvas.theme.line_parameter_sel if self.m_lineSelected else canvas.theme.line_parameter)

        self.setPen(QPen(port_gradient, 2))

    def paint(self, painter, option, widget):
        painter.save()
        painter.setRenderHint(QPainter.Antialiasing, bool(options.antialiasing))
        QGraphicsPathItem.paint(self, painter, option, widget)
        painter.restore()

# ------------------------------------------------------------------------------
# canvaslivemov.cpp

class CanvasLineMov(QGraphicsLineItem):
    def __init__(self, port_mode, port_type, parent):
        QGraphicsLineItem.__init__(self, parent)

        self.m_port_mode = port_mode
        self.m_port_type = port_type

        # Port position doesn't change while moving around line
        self.p_lineX = self.scenePos().x()
        self.p_lineY = self.scenePos().y()
        self.p_width = self.parentItem().getPortWidth()

        if port_type == PORT_TYPE_AUDIO_JACK:
            pen = QPen(canvas.theme.line_audio_jack, 2)
        elif port_type == PORT_TYPE_MIDI_JACK:
            pen = QPen(canvas.theme.line_midi_jack, 2)
        elif port_type == PORT_TYPE_MIDI_ALSA:
            pen = QPen(canvas.theme.line_midi_alsa, 2)
        elif port_type == PORT_TYPE_PARAMETER:
            pen = QPen(canvas.theme.line_parameter, 2)
        else:
            qWarning("PatchCanvas::CanvasLineMov(%s, %s, %s) - invalid port type" % (port_mode2str(port_mode), port_type2str(port_type), parent))
            pen = QPen(Qt.black)

        self.setPen(pen)

    def updateLinePos(self, scenePos):
        item_pos = [0, 0]

        if self.m_port_mode == PORT_MODE_INPUT:
            item_pos[0] = 0
            item_pos[1] = float(canvas.theme.port_height)/2
        elif self.m_port_mode == PORT_MODE_OUTPUT:
            item_pos[0] = self.p_width + 12
            item_pos[1] = float(canvas.theme.port_height)/2
        else:
            return

        line = QLineF(item_pos[0], item_pos[1], scenePos.x() - self.p_lineX, scenePos.y() - self.p_lineY)
        self.setLine(line)

    def type(self):
        return CanvasLineMovType

    def paint(self, painter, option, widget):
        painter.save()
        painter.setRenderHint(QPainter.Antialiasing, bool(options.antialiasing))
        QGraphicsLineItem.paint(self, painter, option, widget)
        painter.restore()

# ------------------------------------------------------------------------------
# canvasbezierlinemov.cpp

class CanvasBezierLineMov(QGraphicsPathItem):
    def __init__(self, port_mode, port_type, parent):
        QGraphicsPathItem.__init__(self, parent)

        self.m_port_mode = port_mode
        self.m_port_type = port_type

        # Port position doesn't change while moving around line
        self.p_itemX = self.scenePos().x()
        self.p_itemY = self.scenePos().y()
        self.p_width = self.parentItem().getPortWidth()

        if port_type == PORT_TYPE_AUDIO_JACK:
            pen = QPen(canvas.theme.line_audio_jack, 2)
        elif port_type == PORT_TYPE_MIDI_JACK:
            pen = QPen(canvas.theme.line_midi_jack, 2)
        elif port_type == PORT_TYPE_MIDI_ALSA:
            pen = QPen(canvas.theme.line_midi_alsa, 2)
        elif port_type == PORT_TYPE_PARAMETER:
            pen = QPen(canvas.theme.line_parameter, 2)
        else:
            qWarning("PatchCanvas::CanvasBezierLineMov(%s, %s, %s) - invalid port type" % (port_mode2str(port_mode), port_type2str(port_type), parent))
            pen = QPen(Qt.black)

        self.setBrush(QColor(0, 0, 0, 0))
        self.setPen(pen)

    def updateLinePos(self, scenePos):
        if self.m_port_mode == PORT_MODE_INPUT:
            old_x = 0
            old_y = float(canvas.theme.port_height)/2
            mid_x = abs(scenePos.x() - self.p_itemX) / 2
            new_x = old_x - mid_x
        elif self.m_port_mode == PORT_MODE_OUTPUT:
            old_x = self.p_width + 12
            old_y = float(canvas.theme.port_height)/2
            mid_x = abs(scenePos.x() - (self.p_itemX + old_x)) / 2
            new_x = old_x + mid_x
        else:
            return

        final_x = scenePos.x() - self.p_itemX
        final_y = scenePos.y() - self.p_itemY

        path = QPainterPath(QPointF(old_x, old_y))
        path.cubicTo(new_x, old_y, new_x, final_y, final_x, final_y)
        self.setPath(path)

    def type(self):
        return CanvasBezierLineMovType

    def paint(self, painter, option, widget):
        painter.save()
        painter.setRenderHint(QPainter.Antialiasing, bool(options.antialiasing))
        QGraphicsPathItem.paint(self, painter, option, widget)
        painter.restore()

# ------------------------------------------------------------------------------
# canvasport.cpp

class CanvasPort(QGraphicsItem):
    def __init__(self, group_id, port_id, port_name, port_mode, port_type, is_alternate, parent):
        QGraphicsItem.__init__(self, parent)

        # Save Variables, useful for later
        self.m_group_id  = group_id
        self.m_port_id   = port_id
        self.m_port_mode = port_mode
        self.m_port_type = port_type
        self.m_port_name = port_name
        self.m_is_alternate = is_alternate

        # Base Variables
        self.m_port_width  = 15
        self.m_port_height = canvas.theme.port_height
        self.m_port_font = QFont()
        self.m_port_font.setFamily(canvas.theme.port_font_name)
        self.m_port_font.setPixelSize(canvas.theme.port_font_size)
        self.m_port_font.setWeight(canvas.theme.port_font_state)

        self.m_line_mov = None
        self.m_hover_item = None
        self.m_last_selected_state = False

        self.m_mouse_down = False
        self.m_cursor_moving = False

        self.setFlags(QGraphicsItem.ItemIsSelectable)

        if options.auto_select_items:
            self.setAcceptHoverEvents(True)

    def getGroupId(self):
        return self.m_group_id

    def getPortId(self):
        return self.m_port_id

    def getPortMode(self):
        return self.m_port_mode

    def getPortType(self):
        return self.m_port_type

    def getPortName(self):
        return self.m_port_name

    def getFullPortName(self):
        return self.parentItem().getGroupName() + ":" + self.m_port_name

    def getPortWidth(self):
        return self.m_port_width

    def getPortHeight(self):
        return self.m_port_height

    def setPortMode(self, port_mode):
        self.m_port_mode = port_mode
        self.update()

    def setPortType(self, port_type):
        self.m_port_type = port_type
        self.update()

    def setPortName(self, port_name):
        if QFontMetrics(self.m_port_font).width(port_name) < QFontMetrics(self.m_port_font).width(self.m_port_name):
            QTimer.singleShot(0, canvas.scene.update)

        self.m_port_name = port_name
        self.update()

    def setPortWidth(self, port_width):
        if port_width < self.m_port_width:
            QTimer.singleShot(0, canvas.scene.update)

        self.m_port_width = port_width
        self.update()

    def type(self):
        return CanvasPortType

    def hoverEnterEvent(self, event):
        if options.auto_select_items:
            self.setSelected(True)
        QGraphicsItem.hoverEnterEvent(self, event)

    def hoverLeaveEvent(self, event):
        if options.auto_select_items:
            self.setSelected(False)
        QGraphicsItem.hoverLeaveEvent(self, event)

    def mousePressEvent(self, event):
        self.m_hover_item = None
        self.m_mouse_down = bool(event.button() == Qt.LeftButton)
        self.m_cursor_moving = False
        QGraphicsItem.mousePressEvent(self, event)

    def mouseMoveEvent(self, event):
        if self.m_mouse_down:
            if not self.m_cursor_moving:
                self.setCursor(QCursor(Qt.CrossCursor))
                self.m_cursor_moving = True

                for connection in canvas.connection_list:
                    if ((connection.group_out_id == self.m_group_id and connection.port_out_id == self.m_port_id) or
                        (connection.group_in_id  == self.m_group_id and connection.port_in_id  == self.m_port_id)):
                        connection.widget.setLocked(True)

            if not self.m_line_mov:
                if options.use_bezier_lines:
                    self.m_line_mov = CanvasBezierLineMov(self.m_port_mode, self.m_port_type, self)
                else:
                    self.m_line_mov = CanvasLineMov(self.m_port_mode, self.m_port_type, self)

                canvas.last_z_value += 1
                self.m_line_mov.setZValue(canvas.last_z_value)
                canvas.last_z_value += 1
                self.parentItem().setZValue(canvas.last_z_value)

            item = None
            items = canvas.scene.items(event.scenePos(), Qt.ContainsItemShape, Qt.AscendingOrder)
            for i in range(len(items)):
                if items[i].type() == CanvasPortType:
                    if items[i] != self:
                        if not item:
                            item = items[i]
                        elif items[i].parentItem().zValue() > item.parentItem().zValue():
                            item = items[i]

            if self.m_hover_item and self.m_hover_item != item:
                self.m_hover_item.setSelected(False)

            if item:
                if item.getPortMode() != self.m_port_mode and item.getPortType() == self.m_port_type:
                    item.setSelected(True)
                    self.m_hover_item = item
                else:
                    self.m_hover_item = None
            else:
                self.m_hover_item = None

            self.m_line_mov.updateLinePos(event.scenePos())
            return event.accept()

        QGraphicsItem.mouseMoveEvent(self, event)

    def mouseReleaseEvent(self, event):
        if self.m_mouse_down:
            if self.m_line_mov is not None:
                item = self.m_line_mov
                self.m_line_mov = None
                canvas.scene.removeItem(item)
                del item

            for connection in canvas.connection_list:
                if ((connection.group_out_id == self.m_group_id and connection.port_out_id == self.m_port_id) or
                    (connection.group_in_id  == self.m_group_id and connection.port_in_id  == self.m_port_id)):
                    connection.widget.setLocked(False)

            if self.m_hover_item:
                # TODO: a better way to check already existing connection
                for connection in canvas.connection_list:
                    hover_group_id = self.m_hover_item.getGroupId()
                    hover_port_id  = self.m_hover_item.getPortId()

                    if (
                        (connection.group_out_id == self.m_group_id and connection.port_out_id == self.m_port_id and
                         connection.group_in_id  == hover_group_id  and connection.port_in_id  == hover_port_id) or
                        (connection.group_out_id == hover_group_id  and connection.port_out_id == hover_port_id and
                         connection.group_in_id  == self.m_group_id and connection.port_in_id  == self.m_port_id)
                       ):
                        canvas.callback(ACTION_PORTS_DISCONNECT, connection.connection_id, 0, "")
                        break
                else:
                    if self.m_port_mode == PORT_MODE_OUTPUT:
                        conn = "%i:%i:%i:%i" % (self.m_group_id, self.m_port_id, self.m_hover_item.getGroupId(), self.m_hover_item.getPortId())
                        canvas.callback(ACTION_PORTS_CONNECT, 0, 0, conn)
                    else:
                        conn = "%i:%i:%i:%i" % (self.m_hover_item.getGroupId(), self.m_hover_item.getPortId(), self.m_group_id, self.m_port_id)
                        canvas.callback(ACTION_PORTS_CONNECT, 0, 0, conn)

                canvas.scene.clearSelection()

        if self.m_cursor_moving:
            self.setCursor(QCursor(Qt.ArrowCursor))

        self.m_hover_item = None
        self.m_mouse_down = False
        self.m_cursor_moving = False
        QGraphicsItem.mouseReleaseEvent(self, event)

    def contextMenuEvent(self, event):
        canvas.scene.clearSelection()
        self.setSelected(True)

        menu = QMenu()
        discMenu = QMenu("Disconnect", menu)

        conn_list = CanvasGetPortConnectionList(self.m_group_id, self.m_port_id)

        if len(conn_list) > 0:
            for conn_id, group_id, port_id in conn_list:
                act_x_disc = discMenu.addAction(CanvasGetFullPortName(group_id, port_id))
                act_x_disc.setData(conn_id)
                act_x_disc.triggered.connect(canvas.qobject.PortContextMenuDisconnect)
        else:
            act_x_disc = discMenu.addAction("No connections")
            act_x_disc.setEnabled(False)

        menu.addMenu(discMenu)
        act_x_disc_all = menu.addAction("Disconnect &All")
        act_x_sep_1 = menu.addSeparator()
        act_x_info = menu.addAction("Get &Info")
        act_x_rename = menu.addAction("&Rename")

        if not features.port_info:
            act_x_info.setVisible(False)

        if not features.port_rename:
            act_x_rename.setVisible(False)

        if not (features.port_info and features.port_rename):
            act_x_sep_1.setVisible(False)

        act_selected = menu.exec_(event.screenPos())

        if act_selected == act_x_disc_all:
            for conn_id, group_id, port_id in conn_list:
                canvas.callback(ACTION_PORTS_DISCONNECT, conn_id, 0, "")

        elif act_selected == act_x_info:
            canvas.callback(ACTION_PORT_INFO, self.m_group_id, self.m_port_id, "")

        elif act_selected == act_x_rename:
            canvas.callback(ACTION_PORT_RENAME, self.m_group_id, self.m_port_id, "")

        event.accept()

    def boundingRect(self):
        return QRectF(0, 0, self.m_port_width + 12, self.m_port_height)

    def paint(self, painter, option, widget):
        painter.save()
        painter.setRenderHint(QPainter.Antialiasing, bool(options.antialiasing == ANTIALIASING_FULL))

        # FIXME: would be more correct to take line width from Pen, loaded to painter,
        # but this needs some code rearrangement
        lineHinting = canvas.theme.port_audio_jack_pen.widthF() / 2

        poly_locx = [0, 0, 0, 0, 0]
        poly_corner_xhinting = (float(canvas.theme.port_height)/2) % floor(float(canvas.theme.port_height)/2)
        if poly_corner_xhinting == 0:
            poly_corner_xhinting = 0.5 * (1 - 7 / (float(canvas.theme.port_height)/2))

        if self.m_port_mode == PORT_MODE_INPUT:
            text_pos = QPointF(3, canvas.theme.port_text_ypos)

            if canvas.theme.port_mode == Theme.THEME_PORT_POLYGON:
                poly_locx[0] = lineHinting
                poly_locx[1] = self.m_port_width + 5 - lineHinting
                poly_locx[2] = self.m_port_width + 12 - poly_corner_xhinting
                poly_locx[3] = self.m_port_width + 5 - lineHinting
                poly_locx[4] = lineHinting
            elif canvas.theme.port_mode == Theme.THEME_PORT_SQUARE:
                poly_locx[0] = lineHinting
                poly_locx[1] = self.m_port_width + 5 - lineHinting
                poly_locx[2] = self.m_port_width + 5 - lineHinting
                poly_locx[3] = self.m_port_width + 5 - lineHinting
                poly_locx[4] = lineHinting
            else:
                qCritical("PatchCanvas::CanvasPort.paint() - invalid theme port mode '%s'" % canvas.theme.port_mode)
                return

        elif self.m_port_mode == PORT_MODE_OUTPUT:
            text_pos = QPointF(9, canvas.theme.port_text_ypos)

            if canvas.theme.port_mode == Theme.THEME_PORT_POLYGON:
                poly_locx[0] = self.m_port_width + 12 - lineHinting
                poly_locx[1] = 7 + lineHinting
                poly_locx[2] = 0 + poly_corner_xhinting
                poly_locx[3] = 7 + lineHinting
                poly_locx[4] = self.m_port_width + 12 - lineHinting
            elif canvas.theme.port_mode == Theme.THEME_PORT_SQUARE:
                poly_locx[0] = self.m_port_width + 12 - lineHinting
                poly_locx[1] = 5 + lineHinting
                poly_locx[2] = 5 + lineHinting
                poly_locx[3] = 5 + lineHinting
                poly_locx[4] = self.m_port_width + 12 - lineHinting
            else:
                qCritical("PatchCanvas::CanvasPort.paint() - invalid theme port mode '%s'" % canvas.theme.port_mode)
                return

        else:
            qCritical("PatchCanvas::CanvasPort.paint() - invalid port mode '%s'" % port_mode2str(self.m_port_mode))
            return

        if self.m_port_type == PORT_TYPE_AUDIO_JACK:
            poly_color = canvas.theme.port_audio_jack_bg_sel if self.isSelected() else canvas.theme.port_audio_jack_bg
            poly_pen = canvas.theme.port_audio_jack_pen_sel  if self.isSelected() else canvas.theme.port_audio_jack_pen
            text_pen = canvas.theme.port_audio_jack_text_sel if self.isSelected() else canvas.theme.port_audio_jack_text
            conn_pen = canvas.theme.port_audio_jack_pen_sel
        elif self.m_port_type == PORT_TYPE_MIDI_JACK:
            poly_color = canvas.theme.port_midi_jack_bg_sel if self.isSelected() else canvas.theme.port_midi_jack_bg
            poly_pen = canvas.theme.port_midi_jack_pen_sel  if self.isSelected() else canvas.theme.port_midi_jack_pen
            text_pen = canvas.theme.port_midi_jack_text_sel if self.isSelected() else canvas.theme.port_midi_jack_text
            conn_pen = canvas.theme.port_midi_jack_pen_sel
        elif self.m_port_type == PORT_TYPE_MIDI_ALSA:
            poly_color = canvas.theme.port_midi_alsa_bg_sel if self.isSelected() else canvas.theme.port_midi_alsa_bg
            poly_pen = canvas.theme.port_midi_alsa_pen_sel  if self.isSelected() else canvas.theme.port_midi_alsa_pen
            text_pen = canvas.theme.port_midi_alsa_text_sel if self.isSelected() else canvas.theme.port_midi_alsa_text
            conn_pen = canvas.theme.port_midi_alsa_pen_sel
        elif self.m_port_type == PORT_TYPE_PARAMETER:
            poly_color = canvas.theme.port_parameter_bg_sel if self.isSelected() else canvas.theme.port_parameter_bg
            poly_pen = canvas.theme.port_parameter_pen_sel  if self.isSelected() else canvas.theme.port_parameter_pen
            text_pen = canvas.theme.port_parameter_text_sel if self.isSelected() else canvas.theme.port_parameter_text
            conn_pen = canvas.theme.port_parameter_pen_sel
        else:
            qCritical("PatchCanvas::CanvasPort.paint() - invalid port type '%s'" % port_type2str(self.m_port_type))
            return

        if self.m_is_alternate:
            poly_color = poly_color.darker(180)
            #poly_pen.setColor(poly_pen.color().darker(110))
            #text_pen.setColor(text_pen.color()) #.darker(150))
            #conn_pen.setColor(conn_pen.color()) #.darker(150))

        polygon  = QPolygonF()
        polygon += QPointF(poly_locx[0], lineHinting)
        polygon += QPointF(poly_locx[1], lineHinting)
        polygon += QPointF(poly_locx[2], float(canvas.theme.port_height)/2)
        polygon += QPointF(poly_locx[3], canvas.theme.port_height - lineHinting)
        polygon += QPointF(poly_locx[4], canvas.theme.port_height - lineHinting)
        polygon += QPointF(poly_locx[0], lineHinting)

        if canvas.theme.port_bg_pixmap:
            portRect = polygon.boundingRect()
            portPos  = portRect.topLeft()
            painter.drawTiledPixmap(portRect, canvas.theme.port_bg_pixmap, portPos)
        else:
            painter.setBrush(poly_color) #.lighter(200))

        painter.setPen(poly_pen)
        painter.drawPolygon(polygon)

        painter.setPen(text_pen)
        painter.setFont(self.m_port_font)
        painter.drawText(text_pos, self.m_port_name)

        if self.isSelected() != self.m_last_selected_state:
            for connection in canvas.connection_list:
                if ((connection.group_out_id == self.m_group_id and connection.port_out_id == self.m_port_id) or
                    (connection.group_in_id  == self.m_group_id and connection.port_in_id  == self.m_port_id)):
                    connection.widget.setLineSelected(self.isSelected())

        if canvas.theme.idx == Theme.THEME_OOSTUDIO and canvas.theme.port_bg_pixmap:
            painter.setPen(Qt.NoPen)
            painter.setBrush(conn_pen.brush())

            if self.m_port_mode == PORT_MODE_INPUT:
                connRect = QRectF(portRect.topLeft(), QSizeF(2, portRect.height()))
            else:
                connRect = QRectF(QPointF(portRect.right()-2, portRect.top()), QSizeF(2, portRect.height()))

            painter.drawRect(connRect)

        self.m_last_selected_state = self.isSelected()

        painter.restore()

# ------------------------------------------------------------------------------
# canvasbox.cpp

class cb_line_t(object):
    __slots__ = [
        'line',
        'connection_id'
    ]

class CanvasBox(QGraphicsItem):
    def __init__(self, group_id, group_name, icon, parent=None):
        QGraphicsItem.__init__(self, parent)

        # Save Variables, useful for later
        self.m_group_id   = group_id
        self.m_group_name = group_name

        # plugin Id, < 0 if invalid
        self.m_plugin_id = -1
        self.m_plugin_ui = False

        # Base Variables
        self.p_width  = 50
        self.p_height = canvas.theme.box_header_height + canvas.theme.box_header_spacing + 1

        self.m_last_pos = QPointF()
        self.m_splitted = False
        self.m_splitted_mode = PORT_MODE_NULL

        self.m_cursor_moving = False
        self.m_forced_split = False
        self.m_mouse_down = False

        self.m_port_list_ids = []
        self.m_connection_lines = []

        # Set Font
        self.m_font_name = QFont()
        self.m_font_name.setFamily(canvas.theme.box_font_name)
        self.m_font_name.setPixelSize(canvas.theme.box_font_size)
        self.m_font_name.setWeight(canvas.theme.box_font_state)

        self.m_font_port = QFont()
        self.m_font_port.setFamily(canvas.theme.port_font_name)
        self.m_font_port.setPixelSize(canvas.theme.port_font_size)
        self.m_font_port.setWeight(canvas.theme.port_font_state)

        # Icon
        if canvas.theme.box_use_icon:
            self.icon_svg = CanvasIcon(icon, self.m_group_name, self)
        else:
            self.icon_svg = None

        # Shadow
        if options.eyecandy:
            self.shadow = CanvasBoxShadow(self.toGraphicsObject())
            self.shadow.setFakeParent(self)
            self.setGraphicsEffect(self.shadow)
        else:
            self.shadow = None

        # Final touches
        self.setFlags(QGraphicsItem.ItemIsMovable | QGraphicsItem.ItemIsSelectable)

        # Wait for at least 1 port
        if options.auto_hide_groups:
            self.setVisible(False)

        self.setFlag(QGraphicsItem.ItemIsFocusable, True)

        if options.auto_select_items:
            self.setAcceptHoverEvents(True)

        self.updatePositions()

        canvas.scene.addItem(self)

    def getGroupId(self):
        return self.m_group_id

    def getGroupName(self):
        return self.m_group_name

    def isSplitted(self):
        return self.m_splitted

    def getSplittedMode(self):
        return self.m_splitted_mode

    def getPortCount(self):
        return len(self.m_port_list_ids)

    def getPortList(self):
        return self.m_port_list_ids

    def setAsPlugin(self, plugin_id, hasUi):
        self.m_plugin_id = plugin_id
        self.m_plugin_ui = hasUi

    def setIcon(self, icon):
        if self.icon_svg is not None:
            self.icon_svg.setIcon(icon, self.m_group_name)

    def setSplit(self, split, mode=PORT_MODE_NULL):
        self.m_splitted = split
        self.m_splitted_mode = mode

    def setGroupName(self, group_name):
        self.m_group_name = group_name
        self.updatePositions()

    def setShadowOpacity(self, opacity):
        if self.shadow:
            self.shadow.setOpacity(opacity)

    def addPortFromGroup(self, port_id, port_mode, port_type, port_name, is_alternate):
        if len(self.m_port_list_ids) == 0:
            if options.auto_hide_groups:
                if options.eyecandy == EYECANDY_FULL:
                    CanvasItemFX(self, True, False)
                self.setVisible(True)

        new_widget = CanvasPort(self.m_group_id, port_id, port_name, port_mode, port_type, is_alternate, self)

        port_dict = port_dict_t()
        port_dict.group_id = self.m_group_id
        port_dict.port_id  = port_id
        port_dict.port_name = port_name
        port_dict.port_mode = port_mode
        port_dict.port_type = port_type
        port_dict.is_alternate = is_alternate
        port_dict.widget = new_widget

        self.m_port_list_ids.append(port_id)

        return new_widget

    def removePortFromGroup(self, port_id):
        if port_id in self.m_port_list_ids:
            self.m_port_list_ids.remove(port_id)
        else:
            qCritical("PatchCanvas::CanvasBox.removePort(%i) - unable to find port to remove" % port_id)
            return

        if len(self.m_port_list_ids) > 0:
            self.updatePositions()

        elif self.isVisible():
            if options.auto_hide_groups:
                if options.eyecandy == EYECANDY_FULL:
                    CanvasItemFX(self, False, False)
                else:
                    self.setVisible(False)

    def addLineFromGroup(self, line, connection_id):
        new_cbline = cb_line_t()
        new_cbline.line = line
        new_cbline.connection_id = connection_id
        self.m_connection_lines.append(new_cbline)

    def removeLineFromGroup(self, connection_id):
        for connection in self.m_connection_lines:
            if connection.connection_id == connection_id:
                self.m_connection_lines.remove(connection)
                return
        qCritical("PatchCanvas::CanvasBox.removeLineFromGroup(%i) - unable to find line to remove" % connection_id)

    def checkItemPos(self):
        if not canvas.size_rect.isNull():
            pos = self.scenePos()
            if not (canvas.size_rect.contains(pos) and canvas.size_rect.contains(pos + QPointF(self.p_width, self.p_height))):
                if pos.x() < canvas.size_rect.x():
                    self.setPos(canvas.size_rect.x(), pos.y())
                elif pos.x() + self.p_width > canvas.size_rect.width():
                    self.setPos(canvas.size_rect.width() - self.p_width, pos.y())

                pos = self.scenePos()
                if pos.y() < canvas.size_rect.y():
                    self.setPos(pos.x(), canvas.size_rect.y())
                elif pos.y() + self.p_height > canvas.size_rect.height():
                    self.setPos(pos.x(), canvas.size_rect.height() - self.p_height)

    def removeIconFromScene(self):
        if self.icon_svg is None:
            return

        item = self.icon_svg
        self.icon_svg = None
        canvas.scene.removeItem(item)
        del item

    def updatePositions(self):
        self.prepareGeometryChange()

        # Check Text Name size
        app_name_size = QFontMetrics(self.m_font_name).width(self.m_group_name) + 30
        self.p_width = max( 50, app_name_size )

        # Get Port List
        port_list = []
        for port in canvas.port_list:
            if port.group_id == self.m_group_id and port.port_id in self.m_port_list_ids:
                port_list.append(port)

        if len(port_list) == 0:
            self.p_height = canvas.theme.box_header_height
        else:
            max_in_width = max_out_width = 0
            port_spacing = canvas.theme.port_height + canvas.theme.port_spacing

            # Get Max Box Width, vertical ports re-positioning
            port_types = [PORT_TYPE_AUDIO_JACK, PORT_TYPE_MIDI_JACK, PORT_TYPE_MIDI_ALSA, PORT_TYPE_PARAMETER]
            last_in_type = last_out_type = PORT_TYPE_NULL
            last_in_pos  = last_out_pos  = canvas.theme.box_header_height + canvas.theme.box_header_spacing
            for port_type in port_types:
                for port in port_list:

                    if port.port_type != port_type:
                        continue

                    size = QFontMetrics(self.m_font_port).width(port.port_name)

                    if port.port_mode == PORT_MODE_INPUT:
                        max_in_width = max( max_in_width, size )
                        if port.port_type != last_in_type:
                            if last_in_type != PORT_TYPE_NULL:
                                last_in_pos += canvas.theme.port_spacingT
                            last_in_type = port.port_type
                        port.widget.setY(last_in_pos)
                        last_in_pos += port_spacing

                    elif port.port_mode == PORT_MODE_OUTPUT:
                        max_out_width = max( max_out_width, size )
                        if port.port_type != last_out_type:
                            if last_out_type != PORT_TYPE_NULL:
                                last_out_pos += canvas.theme.port_spacingT
                            last_out_type = port.port_type
                        port.widget.setY(last_out_pos)
                        last_out_pos += port_spacing


            self.p_width = max(self.p_width, 30 + max_in_width + max_out_width)

            # Horizontal ports re-positioning
            inX = 1 + canvas.theme.port_offset
            outX = self.p_width - max_out_width - canvas.theme.port_offset - 13
            for port_type in port_types:
                for port in port_type[1]:
                    if port.port_mode == PORT_MODE_INPUT:
                        port.widget.setX(inX)
                        port.widget.setPortWidth(max_in_width)

                    elif port.port_mode == PORT_MODE_OUTPUT:
                        port.widget.setX(outX)
                        port.widget.setPortWidth(max_out_width)
            self.p_height = max(last_in_pos, last_out_pos)

            self.p_height += max(canvas.theme.port_spacing, canvas.theme.port_spacingT) - canvas.theme.port_spacing
            self.p_height += canvas.theme.box_pen.widthF()

        self.repaintLines(True)
        self.update()

    def repaintLines(self, forced=False):
        if self.pos() != self.m_last_pos or forced:
            for connection in self.m_connection_lines:
                connection.line.updateLinePos()

        self.m_last_pos = self.pos()

    def resetLinesZValue(self):
        for connection in canvas.connection_list:
            if connection.port_out_id in self.m_port_list_ids and connection.port_in_id in self.m_port_list_ids:
                z_value = canvas.last_z_value
            else:
                z_value = canvas.last_z_value - 1

            connection.widget.setZValue(z_value)

    def type(self):
        return CanvasBoxType

    def contextMenuEvent(self, event):
        menu = QMenu()
        discMenu = QMenu("Disconnect", menu)

        conn_list     = []
        conn_list_ids = []

        for port_id in self.m_port_list_ids:
            tmp_conn_list = CanvasGetPortConnectionList(self.m_group_id, port_id)
            for conn_id, group_id, port_id in tmp_conn_list:
                if conn_id not in conn_list_ids:
                    conn_list.append((conn_id, group_id, port_id))
                    conn_list_ids.append(conn_id)

        if len(conn_list) > 0:
            for conn_id, group_id, port_id in conn_list:
                act_x_disc = discMenu.addAction(CanvasGetFullPortName(group_id, port_id))
                act_x_disc.setData(conn_id)
                act_x_disc.triggered.connect(canvas.qobject.PortContextMenuDisconnect)
        else:
            act_x_disc = discMenu.addAction("No connections")
            act_x_disc.setEnabled(False)

        menu.addMenu(discMenu)
        act_x_disc_all = menu.addAction("Disconnect &All")
        act_x_sep1 = menu.addSeparator()
        act_x_info = menu.addAction("Info")
        act_x_rename = menu.addAction("Rename")
        act_x_sep2 = menu.addSeparator()
        act_x_split_join = menu.addAction("Join" if self.m_splitted else "Split")

        if not features.group_info:
            act_x_info.setVisible(False)

        if not features.group_rename:
            act_x_rename.setVisible(False)

        if not (features.group_info and features.group_rename):
            act_x_sep1.setVisible(False)

        if self.m_plugin_id >= 0 and self.m_plugin_id <= MAX_PLUGIN_ID_ALLOWED:
            menu.addSeparator()
            act_p_edit = menu.addAction("Edit")
            act_p_ui   = menu.addAction("Show Custom UI")
            menu.addSeparator()
            act_p_clone   = menu.addAction("Clone")
            act_p_rename  = menu.addAction("Rename...")
            act_p_replace = menu.addAction("Replace...")
            act_p_remove  = menu.addAction("Remove")

            if not self.m_plugin_ui:
                act_p_ui.setVisible(False)

        else:
            act_p_edit    = act_p_ui     = None
            act_p_clone   = act_p_rename = None
            act_p_replace = act_p_remove = None

        haveIns = haveOuts = False
        for port in canvas.port_list:
            if port.group_id == self.m_group_id and port.port_id in self.m_port_list_ids:
                if port.port_mode == PORT_MODE_INPUT:
                    haveIns = True
                elif port.port_mode == PORT_MODE_OUTPUT:
                    haveOuts = True

        if not (self.m_splitted or bool(haveIns and haveOuts)):
            act_x_sep2.setVisible(False)
            act_x_split_join.setVisible(False)

        act_selected = menu.exec_(event.screenPos())

        if act_selected is None:
            pass

        elif act_selected == act_x_disc_all:
            for conn_id in conn_list_ids:
                canvas.callback(ACTION_PORTS_DISCONNECT, conn_id, 0, "")

        elif act_selected == act_x_info:
            canvas.callback(ACTION_GROUP_INFO, self.m_group_id, 0, "")

        elif act_selected == act_x_rename:
            canvas.callback(ACTION_GROUP_RENAME, self.m_group_id, 0, "")

        elif act_selected == act_x_split_join:
            if self.m_splitted:
                canvas.callback(ACTION_GROUP_JOIN, self.m_group_id, 0, "")
            else:
                canvas.callback(ACTION_GROUP_SPLIT, self.m_group_id, 0, "")

        elif act_selected == act_p_edit:
            canvas.callback(ACTION_PLUGIN_EDIT, self.m_plugin_id, 0, "")

        elif act_selected == act_p_ui:
            canvas.callback(ACTION_PLUGIN_SHOW_UI, self.m_plugin_id, 0, "")

        elif act_selected == act_p_clone:
            canvas.callback(ACTION_PLUGIN_CLONE, self.m_plugin_id, 0, "")

        elif act_selected == act_p_rename:
            canvas.callback(ACTION_PLUGIN_RENAME, self.m_plugin_id, 0, "")

        elif act_selected == act_p_replace:
            canvas.callback(ACTION_PLUGIN_REPLACE, self.m_plugin_id, 0, "")

        elif act_selected == act_p_remove:
            canvas.callback(ACTION_PLUGIN_REMOVE, self.m_plugin_id, 0, "")

        event.accept()

    def keyPressEvent(self, event):
        if self.m_plugin_id >= 0 and event.key() == Qt.Key_Delete:
            canvas.callback(ACTION_PLUGIN_REMOVE, self.m_plugin_id, 0, "")
            return event.accept()
        QGraphicsItem.keyPressEvent(self, event)

    def hoverEnterEvent(self, event):
        if options.auto_select_items:
            if len(canvas.scene.selectedItems()) > 0:
                canvas.scene.clearSelection()
            self.setSelected(True)
        QGraphicsItem.hoverEnterEvent(self, event)

    def mouseDoubleClickEvent(self, event):
        if self.m_plugin_id >= 0:
            canvas.callback(ACTION_PLUGIN_SHOW_UI if self.m_plugin_ui else ACTION_PLUGIN_EDIT, self.m_plugin_id, 0, "")
            return event.accept()
        QGraphicsItem.mouseDoubleClickEvent(self, event)

    def mousePressEvent(self, event):
        canvas.last_z_value += 1
        self.setZValue(canvas.last_z_value)
        self.resetLinesZValue()
        self.m_cursor_moving = False

        if event.button() == Qt.RightButton:
            canvas.scene.clearSelection()
            self.setSelected(True)
            self.m_mouse_down = False
            return event.accept()

        elif event.button() == Qt.LeftButton:
            if self.sceneBoundingRect().contains(event.scenePos()):
                self.m_mouse_down = True
            else:
                # Fix a weird Qt behaviour with right-click mouseMove
                self.m_mouse_down = False
                return event.ignore()

        else:
            self.m_mouse_down = False

        QGraphicsItem.mousePressEvent(self, event)

    def mouseMoveEvent(self, event):
        if self.m_mouse_down:
            if not self.m_cursor_moving:
                self.setCursor(QCursor(Qt.SizeAllCursor))
                self.m_cursor_moving = True
            self.repaintLines()
        QGraphicsItem.mouseMoveEvent(self, event)

    def mouseReleaseEvent(self, event):
        if self.m_cursor_moving:
            self.setCursor(QCursor(Qt.ArrowCursor))
            self.setX(round(self.x()))
            self.setY(round(self.y()))
        self.m_mouse_down = False
        self.m_cursor_moving = False
        QGraphicsItem.mouseReleaseEvent(self, event)

    def boundingRect(self):
        return QRectF(0, 0, self.p_width, self.p_height)

    def paint(self, painter, option, widget):
        painter.save()
        painter.setRenderHint(QPainter.Antialiasing, bool(options.antialiasing == ANTIALIASING_FULL))
        rect = QRectF(0, 0, self.p_width, self.p_height)

        # Draw rectangle
        pen = canvas.theme.box_pen_sel if self.isSelected() else canvas.theme.box_pen
        painter.setPen(pen)
        lineHinting = pen.widthF() / 2

        if canvas.theme.box_bg_type == Theme.THEME_BG_GRADIENT:
            box_gradient = QLinearGradient(0, 0, 0, self.p_height)
            box_gradient.setColorAt(0, canvas.theme.box_bg_1)
            box_gradient.setColorAt(1, canvas.theme.box_bg_2)
            painter.setBrush(box_gradient)
        else:
            painter.setBrush(canvas.theme.box_bg_1)

        rect.adjust(lineHinting, lineHinting, -lineHinting, -lineHinting)
        painter.drawRect(rect)

        # Draw pixmap header
        rect.setHeight(canvas.theme.box_header_height)
        if canvas.theme.box_header_pixmap:
            painter.setPen(Qt.NoPen)
            painter.setBrush(canvas.theme.box_bg_2)

            # outline
            rect.adjust(lineHinting, lineHinting, -lineHinting, -lineHinting)
            painter.drawRect(rect)

            rect.adjust(1, 1, -1, 0)
            painter.drawTiledPixmap(rect, canvas.theme.box_header_pixmap, rect.topLeft())

        # Draw text
        painter.setFont(self.m_font_name)

        if self.isSelected():
            painter.setPen(canvas.theme.box_text_sel)
        else:
            painter.setPen(canvas.theme.box_text)

        if canvas.theme.box_use_icon:
            textPos = QPointF(25, canvas.theme.box_text_ypos)
        else:
            appNameSize = QFontMetrics(self.m_font_name).width(self.m_group_name)
            rem = self.p_width - appNameSize
            textPos = QPointF(rem/2, canvas.theme.box_text_ypos)

        painter.drawText(textPos, self.m_group_name)

        self.repaintLines()

        painter.restore()

# ------------------------------------------------------------------------------
# canvasicon.cpp

class CanvasIcon(QGraphicsSvgItem):
    def __init__(self, icon, name, parent):
        QGraphicsSvgItem.__init__(self, parent)

        self.m_renderer = None
        self.p_size = QRectF(0, 0, 0, 0)

        self.m_colorFX = QGraphicsColorizeEffect(self)
        self.m_colorFX.setColor(canvas.theme.box_text.color())

        self.setGraphicsEffect(self.m_colorFX)
        self.setIcon(icon, name)

    def setIcon(self, icon, name):
        name = name.lower()
        icon_path = ""

        if icon == ICON_APPLICATION:
            self.p_size = QRectF(3, 2, 19, 18)

            if "audacious" in name:
                icon_path   = ":/scalable/pb_audacious.svg"
                self.p_size = QRectF(5, 4, 16, 16)
            elif "clementine" in name:
                icon_path = ":/scalable/pb_clementine.svg"
                self.p_size = QRectF(5, 4, 16, 16)
            elif "distrho" in name:
                icon_path = ":/scalable/pb_distrho.svg"
                self.p_size = QRectF(5, 4, 14, 14)
            elif "jamin" in name:
                icon_path = ":/scalable/pb_jamin.svg"
                self.p_size = QRectF(5, 3, 16, 16)
            elif "mplayer" in name:
                icon_path = ":/scalable/pb_mplayer.svg"
                self.p_size = QRectF(5, 4, 16, 16)
            elif "vlc" in name:
                icon_path = ":/scalable/pb_vlc.svg"
                self.p_size = QRectF(5, 3, 16, 16)

            else:
                icon_path = ":/scalable/pb_generic.svg"
                self.p_size = QRectF(4, 3, 16, 16)

        elif icon == ICON_HARDWARE:
            icon_path = ":/scalable/pb_hardware.svg"
            self.p_size = QRectF(5, 2, 16, 16)

        elif icon == ICON_DISTRHO:
            icon_path = ":/scalable/pb_distrho.svg"
            self.p_size = QRectF(5, 4, 14, 14)

        elif icon == ICON_FILE:
            icon_path = ":/scalable/pb_file.svg"
            self.p_size = QRectF(5, 4, 12, 14)

        elif icon == ICON_PLUGIN:
            icon_path = ":/scalable/pb_plugin.svg"
            self.p_size = QRectF(5, 4, 14, 14)

        elif icon == ICON_LADISH_ROOM:
            # TODO - make a unique ladish-room icon
            icon_path = ":/scalable/pb_hardware.svg"
            self.p_size = QRectF(5, 2, 16, 16)

        else:
            self.p_size = QRectF(0, 0, 0, 0)
            qCritical("PatchCanvas::CanvasIcon.setIcon(%s, %s) - unsupported icon requested" % (icon2str(icon), name.encode()))
            return

        self.m_renderer = QSvgRenderer(icon_path, canvas.scene)
        self.setSharedRenderer(self.m_renderer)
        self.update()

    def type(self):
        return CanvasIconType

    def boundingRect(self):
        return self.p_size

    def paint(self, painter, option, widget):
        if self.m_renderer:
            painter.save()
            painter.setRenderHint(QPainter.Antialiasing, False)
            painter.setRenderHint(QPainter.TextAntialiasing, False)
            self.m_renderer.render(painter, self.p_size)
            painter.restore()
        else:
            QGraphicsSvgItem.paint(self, painter, option, widget)

# ------------------------------------------------------------------------------
# canvasportglow.cpp

class CanvasPortGlow(QGraphicsDropShadowEffect):
    def __init__(self, port_type, parent):
        QGraphicsDropShadowEffect.__init__(self, parent)

        self.setBlurRadius(12)
        self.setOffset(0, 0)

        if port_type == PORT_TYPE_AUDIO_JACK:
            self.setColor(canvas.theme.line_audio_jack_glow)
        elif port_type == PORT_TYPE_MIDI_JACK:
            self.setColor(canvas.theme.line_midi_jack_glow)
        elif port_type == PORT_TYPE_MIDI_ALSA:
            self.setColor(canvas.theme.line_midi_alsa_glow)
        elif port_type == PORT_TYPE_PARAMETER:
            self.setColor(canvas.theme.line_parameter_glow)

# ------------------------------------------------------------------------------
# canvasboxshadow.cpp

class CanvasBoxShadow(QGraphicsDropShadowEffect):
    def __init__(self, parent):
        QGraphicsDropShadowEffect.__init__(self, parent)

        self.m_fakeParent = None

        self.setBlurRadius(20)
        self.setColor(canvas.theme.box_shadow)
        self.setOffset(0, 0)

    def setFakeParent(self, fakeParent):
        self.m_fakeParent = fakeParent

    def setOpacity(self, opacity):
        color = QColor(canvas.theme.box_shadow)
        color.setAlphaF(opacity)
        self.setColor(color)

    def draw(self, painter):
        if self.m_fakeParent:
            self.m_fakeParent.repaintLines()
        QGraphicsDropShadowEffect.draw(self, painter)<|MERGE_RESOLUTION|>--- conflicted
+++ resolved
@@ -1258,24 +1258,16 @@
                     rect = item.boundingRect()
 
                     if first_value:
+                        first_value = False
                         min_x = pos.x()
                         min_y = pos.y()
                         max_x = pos.x() + rect.width()
                         max_y = pos.y() + rect.height()
                     else:
-<<<<<<< HEAD
-                        min_x = min( min_x, pos.x() )
-                        min_y = min( min_y, pos.y() )
-                        max_x = max( max_x, pos.x() + rect.width() )
-                        max_y = max( max_y, pos.y() + rect.height() )
-=======
                         min_x = min(min_x, pos.x())
                         min_y = min(min_y, pos.y())
                         max_x = max(max_x, pos.x() + rect.width())
                         max_y = max(max_y, pos.y() + rect.height())
->>>>>>> 8d30a097
-
-                    first_value = False
 
             if not first_value:
                 self.m_view.fitInView(min_x, min_y, abs(max_x - min_x), abs(max_y - min_y), Qt.KeepAspectRatio)
@@ -1380,15 +1372,6 @@
                 self.m_rubberband_orig_point = event.scenePos()
 
             pos = event.scenePos()
-<<<<<<< HEAD
-            x = min( pos.x(), self.m_rubberband_orig_point.x() )
-            y = min( pos.y(), self.m_rubberband_orig_point.y() )
-
-            lineHinting = canvas.theme.rubberband_pen.widthF() / 2
-            self.m_rubberband.setRect( x+lineHinting, y+lineHinting,
-                                       abs(pos.x() - self.m_rubberband_orig_point.x()),
-                                       abs(pos.y() - self.m_rubberband_orig_point.y()) )
-=======
             x = min(pos.x(), self.m_rubberband_orig_point.x())
             y = min(pos.y(), self.m_rubberband_orig_point.y())
 
@@ -1397,7 +1380,6 @@
                                       y+lineHinting,
                                       abs(pos.x() - self.m_rubberband_orig_point.x()),
                                       abs(pos.y() - self.m_rubberband_orig_point.y()))
->>>>>>> 8d30a097
             return event.accept()
 
         if self.m_mid_button_down and self.m_ctrl_down:
