--- conflicted
+++ resolved
@@ -1822,18 +1822,6 @@
         return CanvasPortType
 
     def hoverEnterEvent(self, event):
-<<<<<<< HEAD
-        self.setSelected(True)
-        QGraphicsItem.hoverEnterEvent(self, event)
-
-    def hoverLeaveEvent(self, event):
-        self.setSelected(False)
-        QGraphicsItem.hoverLeaveEvent(self, event)
-
-    def hoverMoveEvent(self, event):
-        QGraphicsItem.hoverMoveEvent(self, event)
-
-=======
         if options.auto_select_items:
             self.setSelected(True)
         QGraphicsItem.hoverEnterEvent(self, event)
@@ -1843,7 +1831,6 @@
             self.setSelected(False)
         QGraphicsItem.hoverLeaveEvent(self, event)
 
->>>>>>> e87790c9
     def mousePressEvent(self, event):
         self.m_hover_item = None
         self.m_mouse_down = bool(event.button() == Qt.LeftButton)
