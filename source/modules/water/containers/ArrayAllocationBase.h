/*
  ==============================================================================

   This file is part of the Water library.
   Copyright (c) 2016 ROLI Ltd.
   Copyright (C) 2017-2019 Filipe Coelho <falktx@falktx.com>

   Permission is granted to use this software under the terms of the ISC license
   http://www.isc.org/downloads/software-support-policy/isc-license/

   Permission to use, copy, modify, and/or distribute this software for any
   purpose with or without fee is hereby granted, provided that the above
   copyright notice and this permission notice appear in all copies.

   THE SOFTWARE IS PROVIDED "AS IS" AND ISC DISCLAIMS ALL WARRANTIES WITH REGARD
   TO THIS SOFTWARE INCLUDING ALL IMPLIED WARRANTIES OF MERCHANTABILITY AND
   FITNESS. IN NO EVENT SHALL ISC BE LIABLE FOR ANY SPECIAL, DIRECT, INDIRECT,
   OR CONSEQUENTIAL DAMAGES OR ANY DAMAGES WHATSOEVER RESULTING FROM LOSS OF
   USE, DATA OR PROFITS, WHETHER IN AN ACTION OF CONTRACT, NEGLIGENCE OR OTHER
   TORTIOUS ACTION, ARISING OUT OF OR IN CONNECTION WITH THE USE OR PERFORMANCE
   OF THIS SOFTWARE.

  ==============================================================================
*/

#ifndef WATER_ARRAYALLOCATIONBASE_H_INCLUDED
#define WATER_ARRAYALLOCATIONBASE_H_INCLUDED

#include "../memory/HeapBlock.h"

#include "CarlaUtils.hpp"

namespace water {

//==============================================================================
/**
    Implements some basic array storage allocation functions.

    This class isn't really for public use - it's used by the other
    array classes, but might come in handy for some purposes.

    @see Array, OwnedArray, ReferenceCountedArray
*/
template <class ElementType>
class ArrayAllocationBase
{
#if WATER_COMPILER_SUPPORTS_MOVE_SEMANTICS
private:
   #if defined(__GNUC__) && !defined(__clang__) && __GNUC__ < 5
    template <typename T>
    struct IsTriviallyCopyable : std::integral_constant<bool, false> {};
   #else
    template <typename T>
    using IsTriviallyCopyable = std::is_trivially_copyable<T>;
   #endif

    template <typename T>
    using TriviallyCopyableVoid = typename std::enable_if<IsTriviallyCopyable<T>::value, void>::type;

    template <typename T>
    using TriviallyCopyableBool = typename std::enable_if<IsTriviallyCopyable<T>::value, bool>::type;

    template <typename T>
    using NonTriviallyCopyableVoid = typename std::enable_if<! IsTriviallyCopyable<T>::value, void>::type;

    template <typename T>
    using NonTriviallyCopyableBool = typename std::enable_if<! IsTriviallyCopyable<T>::value, bool>::type;
#endif // WATER_COMPILER_SUPPORTS_MOVE_SEMANTICS

public:
    //==============================================================================
    /** Creates an empty array. */
    ArrayAllocationBase() noexcept
        : elements(),
          numAllocated(0)
    {
    }

    /** Destructor. */
    ~ArrayAllocationBase() noexcept
    {
    }

   #if WATER_COMPILER_SUPPORTS_MOVE_SEMANTICS
    ArrayAllocationBase (ArrayAllocationBase<ElementType>&& other) noexcept
        : elements (static_cast<HeapBlock<ElementType>&&> (other.elements)),
          numAllocated (other.numAllocated) {}

    ArrayAllocationBase& operator= (ArrayAllocationBase<ElementType>&& other) noexcept
    {
        elements = static_cast<HeapBlock<ElementType>&&> (other.elements);
        numAllocated = other.numAllocated;
        return *this;
    }
   #endif

    //==============================================================================
    /** Changes the amount of storage allocated.

        This will retain any data currently held in the array, and either add or
        remove extra space at the end.

        @param numNewElements  the number of elements that are needed
    */
   #if WATER_COMPILER_SUPPORTS_MOVE_SEMANTICS
    template <typename T = ElementType> TriviallyCopyableBool<T>
   #else
    bool
   #endif
    setAllocatedSize (const size_t numNewElements) noexcept
    {
        if (numAllocated != numNewElements)
        {
            if (numNewElements > 0)
            {
                if (! elements.realloc ((size_t) numNewElements))
                    return false;
            }
            else
            {
                elements.free();
            }

            numAllocated = numNewElements;
        }

        return true;
    }

   #if WATER_COMPILER_SUPPORTS_MOVE_SEMANTICS
    template <typename T = ElementType>
    NonTriviallyCopyableBool<T> setAllocatedSize (const size_t numNewElements) noexcept
    {
        if (numAllocated == numNewElements)
            return true;

        if (numNewElements > 0)
        {
            HeapBlock<ElementType> newElements;

            if (! newElements.malloc (numNewElements))
                return false;

            size_t i = 0;

            for (; i < numNewElements; ++i)
            {
                if (i < numAllocated)
                    new (newElements + i) ElementType (std::move (elements[i]));
                else
                    new (newElements + i) ElementType ();
            }

            for (; i < numAllocated; ++i)
                elements[i].~ElementType();

            elements = std::move (newElements);
        }
        else
        {
<<<<<<< HEAD
            for (size_t i = 0; i < numAllocated; ++i)
                elements[i].~ElementType();

=======
>>>>>>> c73be58d
            elements.free();
        }

        numAllocated = numNewElements;
        return true;
    }
   #endif

    /** Increases the amount of storage allocated if it is less than a given amount.

        This will retain any data currently held in the array, but will add
        extra space at the end to make sure there it's at least as big as the size
        passed in. If it's already bigger, no action is taken.

        @param minNumElements  the minimum number of elements that are needed
    */
    bool ensureAllocatedSize (const size_t minNumElements) noexcept
    {
        if (minNumElements > numAllocated)
            return setAllocatedSize ((minNumElements + minNumElements / 2U + 8U) & ~7U);

        return true;
    }

    /** Minimises the amount of storage allocated so that it's no more than
        the given number of elements.
    */
    bool shrinkToNoMoreThan (const size_t maxNumElements) noexcept
    {
        if (maxNumElements < numAllocated)
            return setAllocatedSize (maxNumElements);

        return true;
    }

    /** Swap the contents of two objects. */
    void swapWith (ArrayAllocationBase <ElementType>& other) noexcept
    {
        elements.swapWith (other.elements);
        std::swap (numAllocated, other.numAllocated);
    }

   #if WATER_COMPILER_SUPPORTS_MOVE_SEMANTICS
    template <typename T = ElementType> TriviallyCopyableVoid<T>
   #else
    void
   #endif
    moveMemory (ElementType* target, const ElementType* source, const size_t numElements) noexcept
    {
        CARLA_SAFE_ASSERT_RETURN(target != nullptr,);
        CARLA_SAFE_ASSERT_RETURN(source != nullptr,);
        CARLA_SAFE_ASSERT_RETURN(target != source,);
        CARLA_SAFE_ASSERT_RETURN(numElements != 0,);

        std::memmove (target, source, ((size_t) numElements) * sizeof (ElementType));
    }

   #if WATER_COMPILER_SUPPORTS_MOVE_SEMANTICS
    template <typename T = ElementType>
    NonTriviallyCopyableVoid<T> moveMemory (ElementType* target, const ElementType* source, const size_t numElements) noexcept
    {
        CARLA_SAFE_ASSERT_RETURN(target != nullptr,);
        CARLA_SAFE_ASSERT_RETURN(source != nullptr,);
        CARLA_SAFE_ASSERT_RETURN(target != source,);
        CARLA_SAFE_ASSERT_RETURN(numElements != 0,);

        if (target > source)
        {
            for (size_t i = 0; i < numElements; ++i)
            {
                moveElement (target, std::move (*source));
                ++target;
                ++source;
            }

            (--source)->~ElementType();
        }
        else
        {
            for (size_t i = 0; i < numElements; ++i)
            {
                moveElement (target, std::move (*source));
                --target;
                --source;
            }

            (++source)->~ElementType();
        }
    }

    void moveElement (ElementType* destination, const ElementType&& source)
    {
        destination->~ElementType();
        new (destination) ElementType (std::move (source));
    }
   #endif

    //==============================================================================
    HeapBlock<ElementType> elements;
    size_t numAllocated;

private:
    CARLA_DECLARE_NON_COPY_CLASS (ArrayAllocationBase)
};

}

#endif // WATER_ARRAYALLOCATIONBASE_H_INCLUDED
<|MERGE_RESOLUTION|>--- conflicted
+++ resolved
@@ -1,274 +1,268 @@
-/*
-  ==============================================================================
-
-   This file is part of the Water library.
-   Copyright (c) 2016 ROLI Ltd.
-   Copyright (C) 2017-2019 Filipe Coelho <falktx@falktx.com>
-
-   Permission is granted to use this software under the terms of the ISC license
-   http://www.isc.org/downloads/software-support-policy/isc-license/
-
-   Permission to use, copy, modify, and/or distribute this software for any
-   purpose with or without fee is hereby granted, provided that the above
-   copyright notice and this permission notice appear in all copies.
-
-   THE SOFTWARE IS PROVIDED "AS IS" AND ISC DISCLAIMS ALL WARRANTIES WITH REGARD
-   TO THIS SOFTWARE INCLUDING ALL IMPLIED WARRANTIES OF MERCHANTABILITY AND
-   FITNESS. IN NO EVENT SHALL ISC BE LIABLE FOR ANY SPECIAL, DIRECT, INDIRECT,
-   OR CONSEQUENTIAL DAMAGES OR ANY DAMAGES WHATSOEVER RESULTING FROM LOSS OF
-   USE, DATA OR PROFITS, WHETHER IN AN ACTION OF CONTRACT, NEGLIGENCE OR OTHER
-   TORTIOUS ACTION, ARISING OUT OF OR IN CONNECTION WITH THE USE OR PERFORMANCE
-   OF THIS SOFTWARE.
-
-  ==============================================================================
-*/
-
-#ifndef WATER_ARRAYALLOCATIONBASE_H_INCLUDED
-#define WATER_ARRAYALLOCATIONBASE_H_INCLUDED
-
-#include "../memory/HeapBlock.h"
-
-#include "CarlaUtils.hpp"
-
-namespace water {
-
-//==============================================================================
-/**
-    Implements some basic array storage allocation functions.
-
-    This class isn't really for public use - it's used by the other
-    array classes, but might come in handy for some purposes.
-
-    @see Array, OwnedArray, ReferenceCountedArray
-*/
-template <class ElementType>
-class ArrayAllocationBase
-{
-#if WATER_COMPILER_SUPPORTS_MOVE_SEMANTICS
-private:
-   #if defined(__GNUC__) && !defined(__clang__) && __GNUC__ < 5
-    template <typename T>
-    struct IsTriviallyCopyable : std::integral_constant<bool, false> {};
-   #else
-    template <typename T>
-    using IsTriviallyCopyable = std::is_trivially_copyable<T>;
-   #endif
-
-    template <typename T>
-    using TriviallyCopyableVoid = typename std::enable_if<IsTriviallyCopyable<T>::value, void>::type;
-
-    template <typename T>
-    using TriviallyCopyableBool = typename std::enable_if<IsTriviallyCopyable<T>::value, bool>::type;
-
-    template <typename T>
-    using NonTriviallyCopyableVoid = typename std::enable_if<! IsTriviallyCopyable<T>::value, void>::type;
-
-    template <typename T>
-    using NonTriviallyCopyableBool = typename std::enable_if<! IsTriviallyCopyable<T>::value, bool>::type;
-#endif // WATER_COMPILER_SUPPORTS_MOVE_SEMANTICS
-
-public:
-    //==============================================================================
-    /** Creates an empty array. */
-    ArrayAllocationBase() noexcept
-        : elements(),
-          numAllocated(0)
-    {
-    }
-
-    /** Destructor. */
-    ~ArrayAllocationBase() noexcept
-    {
-    }
-
-   #if WATER_COMPILER_SUPPORTS_MOVE_SEMANTICS
-    ArrayAllocationBase (ArrayAllocationBase<ElementType>&& other) noexcept
-        : elements (static_cast<HeapBlock<ElementType>&&> (other.elements)),
-          numAllocated (other.numAllocated) {}
-
-    ArrayAllocationBase& operator= (ArrayAllocationBase<ElementType>&& other) noexcept
-    {
-        elements = static_cast<HeapBlock<ElementType>&&> (other.elements);
-        numAllocated = other.numAllocated;
-        return *this;
-    }
-   #endif
-
-    //==============================================================================
-    /** Changes the amount of storage allocated.
-
-        This will retain any data currently held in the array, and either add or
-        remove extra space at the end.
-
-        @param numNewElements  the number of elements that are needed
-    */
-   #if WATER_COMPILER_SUPPORTS_MOVE_SEMANTICS
-    template <typename T = ElementType> TriviallyCopyableBool<T>
-   #else
-    bool
-   #endif
-    setAllocatedSize (const size_t numNewElements) noexcept
-    {
-        if (numAllocated != numNewElements)
-        {
-            if (numNewElements > 0)
-            {
-                if (! elements.realloc ((size_t) numNewElements))
-                    return false;
-            }
-            else
-            {
-                elements.free();
-            }
-
-            numAllocated = numNewElements;
-        }
-
-        return true;
-    }
-
-   #if WATER_COMPILER_SUPPORTS_MOVE_SEMANTICS
-    template <typename T = ElementType>
-    NonTriviallyCopyableBool<T> setAllocatedSize (const size_t numNewElements) noexcept
-    {
-        if (numAllocated == numNewElements)
-            return true;
-
-        if (numNewElements > 0)
-        {
-            HeapBlock<ElementType> newElements;
-
-            if (! newElements.malloc (numNewElements))
-                return false;
-
-            size_t i = 0;
-
-            for (; i < numNewElements; ++i)
-            {
-                if (i < numAllocated)
-                    new (newElements + i) ElementType (std::move (elements[i]));
-                else
-                    new (newElements + i) ElementType ();
-            }
-
-            for (; i < numAllocated; ++i)
-                elements[i].~ElementType();
-
-            elements = std::move (newElements);
-        }
-        else
-        {
-<<<<<<< HEAD
-            for (size_t i = 0; i < numAllocated; ++i)
-                elements[i].~ElementType();
-
-=======
->>>>>>> c73be58d
-            elements.free();
-        }
-
-        numAllocated = numNewElements;
-        return true;
-    }
-   #endif
-
-    /** Increases the amount of storage allocated if it is less than a given amount.
-
-        This will retain any data currently held in the array, but will add
-        extra space at the end to make sure there it's at least as big as the size
-        passed in. If it's already bigger, no action is taken.
-
-        @param minNumElements  the minimum number of elements that are needed
-    */
-    bool ensureAllocatedSize (const size_t minNumElements) noexcept
-    {
-        if (minNumElements > numAllocated)
-            return setAllocatedSize ((minNumElements + minNumElements / 2U + 8U) & ~7U);
-
-        return true;
-    }
-
-    /** Minimises the amount of storage allocated so that it's no more than
-        the given number of elements.
-    */
-    bool shrinkToNoMoreThan (const size_t maxNumElements) noexcept
-    {
-        if (maxNumElements < numAllocated)
-            return setAllocatedSize (maxNumElements);
-
-        return true;
-    }
-
-    /** Swap the contents of two objects. */
-    void swapWith (ArrayAllocationBase <ElementType>& other) noexcept
-    {
-        elements.swapWith (other.elements);
-        std::swap (numAllocated, other.numAllocated);
-    }
-
-   #if WATER_COMPILER_SUPPORTS_MOVE_SEMANTICS
-    template <typename T = ElementType> TriviallyCopyableVoid<T>
-   #else
-    void
-   #endif
-    moveMemory (ElementType* target, const ElementType* source, const size_t numElements) noexcept
-    {
-        CARLA_SAFE_ASSERT_RETURN(target != nullptr,);
-        CARLA_SAFE_ASSERT_RETURN(source != nullptr,);
-        CARLA_SAFE_ASSERT_RETURN(target != source,);
-        CARLA_SAFE_ASSERT_RETURN(numElements != 0,);
-
-        std::memmove (target, source, ((size_t) numElements) * sizeof (ElementType));
-    }
-
-   #if WATER_COMPILER_SUPPORTS_MOVE_SEMANTICS
-    template <typename T = ElementType>
-    NonTriviallyCopyableVoid<T> moveMemory (ElementType* target, const ElementType* source, const size_t numElements) noexcept
-    {
-        CARLA_SAFE_ASSERT_RETURN(target != nullptr,);
-        CARLA_SAFE_ASSERT_RETURN(source != nullptr,);
-        CARLA_SAFE_ASSERT_RETURN(target != source,);
-        CARLA_SAFE_ASSERT_RETURN(numElements != 0,);
-
-        if (target > source)
-        {
-            for (size_t i = 0; i < numElements; ++i)
-            {
-                moveElement (target, std::move (*source));
-                ++target;
-                ++source;
-            }
-
-            (--source)->~ElementType();
-        }
-        else
-        {
-            for (size_t i = 0; i < numElements; ++i)
-            {
-                moveElement (target, std::move (*source));
-                --target;
-                --source;
-            }
-
-            (++source)->~ElementType();
-        }
-    }
-
-    void moveElement (ElementType* destination, const ElementType&& source)
-    {
-        destination->~ElementType();
-        new (destination) ElementType (std::move (source));
-    }
-   #endif
-
-    //==============================================================================
-    HeapBlock<ElementType> elements;
-    size_t numAllocated;
-
-private:
-    CARLA_DECLARE_NON_COPY_CLASS (ArrayAllocationBase)
-};
-
-}
-
-#endif // WATER_ARRAYALLOCATIONBASE_H_INCLUDED
+/*
+  ==============================================================================
+
+   This file is part of the Water library.
+   Copyright (c) 2016 ROLI Ltd.
+   Copyright (C) 2017-2019 Filipe Coelho <falktx@falktx.com>
+
+   Permission is granted to use this software under the terms of the ISC license
+   http://www.isc.org/downloads/software-support-policy/isc-license/
+
+   Permission to use, copy, modify, and/or distribute this software for any
+   purpose with or without fee is hereby granted, provided that the above
+   copyright notice and this permission notice appear in all copies.
+
+   THE SOFTWARE IS PROVIDED "AS IS" AND ISC DISCLAIMS ALL WARRANTIES WITH REGARD
+   TO THIS SOFTWARE INCLUDING ALL IMPLIED WARRANTIES OF MERCHANTABILITY AND
+   FITNESS. IN NO EVENT SHALL ISC BE LIABLE FOR ANY SPECIAL, DIRECT, INDIRECT,
+   OR CONSEQUENTIAL DAMAGES OR ANY DAMAGES WHATSOEVER RESULTING FROM LOSS OF
+   USE, DATA OR PROFITS, WHETHER IN AN ACTION OF CONTRACT, NEGLIGENCE OR OTHER
+   TORTIOUS ACTION, ARISING OUT OF OR IN CONNECTION WITH THE USE OR PERFORMANCE
+   OF THIS SOFTWARE.
+
+  ==============================================================================
+*/
+
+#ifndef WATER_ARRAYALLOCATIONBASE_H_INCLUDED
+#define WATER_ARRAYALLOCATIONBASE_H_INCLUDED
+
+#include "../memory/HeapBlock.h"
+
+#include "CarlaUtils.hpp"
+
+namespace water {
+
+//==============================================================================
+/**
+    Implements some basic array storage allocation functions.
+
+    This class isn't really for public use - it's used by the other
+    array classes, but might come in handy for some purposes.
+
+    @see Array, OwnedArray, ReferenceCountedArray
+*/
+template <class ElementType>
+class ArrayAllocationBase
+{
+#if WATER_COMPILER_SUPPORTS_MOVE_SEMANTICS
+private:
+   #if defined(__GNUC__) && !defined(__clang__) && __GNUC__ < 5
+    template <typename T>
+    struct IsTriviallyCopyable : std::integral_constant<bool, false> {};
+   #else
+    template <typename T>
+    using IsTriviallyCopyable = std::is_trivially_copyable<T>;
+   #endif
+
+    template <typename T>
+    using TriviallyCopyableVoid = typename std::enable_if<IsTriviallyCopyable<T>::value, void>::type;
+
+    template <typename T>
+    using TriviallyCopyableBool = typename std::enable_if<IsTriviallyCopyable<T>::value, bool>::type;
+
+    template <typename T>
+    using NonTriviallyCopyableVoid = typename std::enable_if<! IsTriviallyCopyable<T>::value, void>::type;
+
+    template <typename T>
+    using NonTriviallyCopyableBool = typename std::enable_if<! IsTriviallyCopyable<T>::value, bool>::type;
+#endif // WATER_COMPILER_SUPPORTS_MOVE_SEMANTICS
+
+public:
+    //==============================================================================
+    /** Creates an empty array. */
+    ArrayAllocationBase() noexcept
+        : elements(),
+          numAllocated(0)
+    {
+    }
+
+    /** Destructor. */
+    ~ArrayAllocationBase() noexcept
+    {
+    }
+
+   #if WATER_COMPILER_SUPPORTS_MOVE_SEMANTICS
+    ArrayAllocationBase (ArrayAllocationBase<ElementType>&& other) noexcept
+        : elements (static_cast<HeapBlock<ElementType>&&> (other.elements)),
+          numAllocated (other.numAllocated) {}
+
+    ArrayAllocationBase& operator= (ArrayAllocationBase<ElementType>&& other) noexcept
+    {
+        elements = static_cast<HeapBlock<ElementType>&&> (other.elements);
+        numAllocated = other.numAllocated;
+        return *this;
+    }
+   #endif
+
+    //==============================================================================
+    /** Changes the amount of storage allocated.
+
+        This will retain any data currently held in the array, and either add or
+        remove extra space at the end.
+
+        @param numNewElements  the number of elements that are needed
+    */
+   #if WATER_COMPILER_SUPPORTS_MOVE_SEMANTICS
+    template <typename T = ElementType> TriviallyCopyableBool<T>
+   #else
+    bool
+   #endif
+    setAllocatedSize (const size_t numNewElements) noexcept
+    {
+        if (numAllocated != numNewElements)
+        {
+            if (numNewElements > 0)
+            {
+                if (! elements.realloc ((size_t) numNewElements))
+                    return false;
+            }
+            else
+            {
+                elements.free();
+            }
+
+            numAllocated = numNewElements;
+        }
+
+        return true;
+    }
+
+   #if WATER_COMPILER_SUPPORTS_MOVE_SEMANTICS
+    template <typename T = ElementType>
+    NonTriviallyCopyableBool<T> setAllocatedSize (const size_t numNewElements) noexcept
+    {
+        if (numAllocated == numNewElements)
+            return true;
+
+        if (numNewElements > 0)
+        {
+            HeapBlock<ElementType> newElements;
+
+            if (! newElements.malloc (numNewElements))
+                return false;
+
+            size_t i = 0;
+
+            for (; i < numNewElements; ++i)
+            {
+                if (i < numAllocated)
+                    new (newElements + i) ElementType (std::move (elements[i]));
+                else
+                    new (newElements + i) ElementType ();
+            }
+
+            for (; i < numAllocated; ++i)
+                elements[i].~ElementType();
+
+            elements = std::move (newElements);
+        }
+        else
+        {
+            elements.free();
+        }
+
+        numAllocated = numNewElements;
+        return true;
+    }
+   #endif
+
+    /** Increases the amount of storage allocated if it is less than a given amount.
+
+        This will retain any data currently held in the array, but will add
+        extra space at the end to make sure there it's at least as big as the size
+        passed in. If it's already bigger, no action is taken.
+
+        @param minNumElements  the minimum number of elements that are needed
+    */
+    bool ensureAllocatedSize (const size_t minNumElements) noexcept
+    {
+        if (minNumElements > numAllocated)
+            return setAllocatedSize ((minNumElements + minNumElements / 2U + 8U) & ~7U);
+
+        return true;
+    }
+
+    /** Minimises the amount of storage allocated so that it's no more than
+        the given number of elements.
+    */
+    bool shrinkToNoMoreThan (const size_t maxNumElements) noexcept
+    {
+        if (maxNumElements < numAllocated)
+            return setAllocatedSize (maxNumElements);
+
+        return true;
+    }
+
+    /** Swap the contents of two objects. */
+    void swapWith (ArrayAllocationBase <ElementType>& other) noexcept
+    {
+        elements.swapWith (other.elements);
+        std::swap (numAllocated, other.numAllocated);
+    }
+
+   #if WATER_COMPILER_SUPPORTS_MOVE_SEMANTICS
+    template <typename T = ElementType> TriviallyCopyableVoid<T>
+   #else
+    void
+   #endif
+    moveMemory (ElementType* target, const ElementType* source, const size_t numElements) noexcept
+    {
+        CARLA_SAFE_ASSERT_RETURN(target != nullptr,);
+        CARLA_SAFE_ASSERT_RETURN(source != nullptr,);
+        CARLA_SAFE_ASSERT_RETURN(target != source,);
+        CARLA_SAFE_ASSERT_RETURN(numElements != 0,);
+
+        std::memmove (target, source, ((size_t) numElements) * sizeof (ElementType));
+    }
+
+   #if WATER_COMPILER_SUPPORTS_MOVE_SEMANTICS
+    template <typename T = ElementType>
+    NonTriviallyCopyableVoid<T> moveMemory (ElementType* target, const ElementType* source, const size_t numElements) noexcept
+    {
+        CARLA_SAFE_ASSERT_RETURN(target != nullptr,);
+        CARLA_SAFE_ASSERT_RETURN(source != nullptr,);
+        CARLA_SAFE_ASSERT_RETURN(target != source,);
+        CARLA_SAFE_ASSERT_RETURN(numElements != 0,);
+
+        if (target > source)
+        {
+            for (size_t i = 0; i < numElements; ++i)
+            {
+                moveElement (target, std::move (*source));
+                ++target;
+                ++source;
+            }
+
+            (--source)->~ElementType();
+        }
+        else
+        {
+            for (size_t i = 0; i < numElements; ++i)
+            {
+                moveElement (target, std::move (*source));
+                --target;
+                --source;
+            }
+
+            (++source)->~ElementType();
+        }
+    }
+
+    void moveElement (ElementType* destination, const ElementType&& source)
+    {
+        destination->~ElementType();
+        new (destination) ElementType (std::move (source));
+    }
+   #endif
+
+    //==============================================================================
+    HeapBlock<ElementType> elements;
+    size_t numAllocated;
+
+private:
+    CARLA_DECLARE_NON_COPY_CLASS (ArrayAllocationBase)
+};
+
+}
+
+#endif // WATER_ARRAYALLOCATIONBASE_H_INCLUDED