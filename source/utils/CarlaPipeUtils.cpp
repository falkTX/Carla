--- conflicted
+++ resolved
@@ -659,12 +659,8 @@
 
     for (;;)
     {
-<<<<<<< HEAD
         readSucess = false;
-        const char* const msg = _readline(true, readSucess);
-=======
         const char* const msg = _readline(true, 0, readSucess);
->>>>>>> ad123a43
 
         if (! readSucess)
             break;
@@ -1312,12 +1308,8 @@
 
     for (;;)
     {
-<<<<<<< HEAD
         readSucess = false;
-        const char* const msg = _readline(allocReturn, readSucess);
-=======
         const char* const msg = _readline(allocReturn, size, readSucess);
->>>>>>> ad123a43
 
         if (readSucess)
             return msg;
@@ -1336,12 +1328,8 @@
 
         for (;;)
         {
-<<<<<<< HEAD
             readSucess = false;
-            const char* const msg = _readline(allocReturn, readSucess);
-=======
             const char* const msg = _readline(allocReturn, size, readSucess);
->>>>>>> ad123a43
 
             if (readSucess)
                 return msg;
